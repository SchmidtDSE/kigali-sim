/**
 * Single-threaded implementation of the Engine interface.
 *
 * <p>This class provides a concrete implementation of the Engine interface that is not
 * designed to be thread-safe. It translates the functionality from the JavaScript
 * Engine implementation to Java, using BigDecimal for numerical stability.</p>
 *
 * @license BSD-3-Clause
 */

package org.kigalisim.engine;

import java.math.BigDecimal;
import java.util.HashSet;
import java.util.List;
import java.util.Optional;
import java.util.Set;
import java.util.stream.Collectors;
import org.kigalisim.engine.number.EngineNumber;
import org.kigalisim.engine.number.UnitConverter;
import org.kigalisim.engine.recalc.RecalcKit;
import org.kigalisim.engine.recalc.RecalcKitBuilder;
import org.kigalisim.engine.recalc.RecalcOperation;
import org.kigalisim.engine.recalc.RecalcOperationBuilder;
import org.kigalisim.engine.recalc.SalesStreamDistribution;
import org.kigalisim.engine.recalc.StreamUpdate;
import org.kigalisim.engine.recalc.StreamUpdateBuilder;
import org.kigalisim.engine.serializer.EngineResult;
import org.kigalisim.engine.serializer.EngineResultSerializer;
import org.kigalisim.engine.state.ConverterStateGetter;
import org.kigalisim.engine.state.OverridingConverterStateGetter;
import org.kigalisim.engine.state.Scope;
import org.kigalisim.engine.state.SimpleUseKey;
import org.kigalisim.engine.state.SimulationState;
import org.kigalisim.engine.state.SimulationStateUpdate;
import org.kigalisim.engine.state.SimulationStateUpdateBuilder;
import org.kigalisim.engine.state.SubstanceInApplicationId;
import org.kigalisim.engine.state.UseKey;
import org.kigalisim.engine.state.YearMatcher;
import org.kigalisim.engine.support.ChangeExecutor;
import org.kigalisim.engine.support.EngineSupportUtils;
import org.kigalisim.engine.support.EquipmentChangeUtil;
import org.kigalisim.engine.support.ExceptionsGenerator;
import org.kigalisim.engine.support.RechargeVolumeCalculator;
import org.kigalisim.engine.support.SetExecutor;
import org.kigalisim.lang.operation.RecoverOperation.RecoveryStage;

/**
 * Single-threaded implementation of the Engine interface.
 *
 * <p>This implementation provides the core simulation engine functionality
 * without thread safety considerations. It manages substance streams, equipment
 * populations, and various calculations related to the Montreal Protocol simulation.</p>
 */
public class SingleThreadEngine implements Engine {

  private static final Set<String> STREAM_NAMES = new HashSet<>();
  private static final boolean OPTIMIZE_RECALCS = true;
  private static final String NO_APP_OR_SUBSTANCE_MESSAGE =
      "Tried %s without application and substance%s.";

  static {
    STREAM_NAMES.add("priorEquipment");
    STREAM_NAMES.add("equipment");
    STREAM_NAMES.add("export");
    STREAM_NAMES.add("import");
    STREAM_NAMES.add("domestic");
    STREAM_NAMES.add("sales");
  }

  private static final String RECYCLE_RECOVER_STREAM = "sales";

  private final int startYear;
  private final int endYear;
  private String scenarioName;
  private int trialNumber;

  private final ConverterStateGetter stateGetter;
  private final UnitConverter unitConverter;
  private final SimulationState simulationState;
  private final ChangeExecutor changeExecutor;
  private final EquipmentChangeUtil equipmentChangeUtil;
  private Scope scope;

  /**
   * Create a new SingleThreadEngine instance.
   *
   * @param startYear The starting year of the simulation
   * @param endYear The ending year of the simulation
   */
  public SingleThreadEngine(int startYear, int endYear) {
    // Ensure start year is less than or equal to end year
    int startYearRearrange = Math.min(startYear, endYear);
    int endYearRearrange = Math.max(startYear, endYear);

    this.startYear = startYearRearrange;
    this.endYear = endYearRearrange;
    this.scenarioName = "";
    this.trialNumber = 0;

    stateGetter = new ConverterStateGetter(this);
    unitConverter = new UnitConverter(stateGetter);
    this.simulationState = new SimulationState(
        new OverridingConverterStateGetter(stateGetter), unitConverter);
    this.simulationState.setCurrentYear(startYear);
    this.changeExecutor = new ChangeExecutor(this);
    this.equipmentChangeUtil = new EquipmentChangeUtil(this);
    scope = new Scope(null, null, null);
  }

  @Override
  public int getStartYear() {
    return startYear;
  }

  @Override
  public int getEndYear() {
    return endYear;
  }

  /**
   * Get the scenario name.
   *
   * @return The name of the scenario being run
   */
  public String getScenarioName() {
    return scenarioName;
  }

  /**
   * Set the scenario name.
   *
   * @param scenarioName The name of the scenario being run
   */
  public void setScenarioName(String scenarioName) {
    this.scenarioName = scenarioName;
  }

  /**
   * Get the trial number.
   *
   * @return The trial number of the current run
   */
  public int getTrialNumber() {
    return trialNumber;
  }

  /**
   * Set the trial number.
   *
   * @param trialNumber The trial number of the current run
   */
  public void setTrialNumber(int trialNumber) {
    this.trialNumber = trialNumber;
  }

  @Override
  public void setStanza(String newStanza) {
    scope = scope.getWithStanza(newStanza);
  }

  @Override
  public void setApplication(String newApplication) {
    scope = scope.getWithApplication(newApplication);
  }

  @Override
  public void setSubstance(String newSubstance, Boolean checkValid) {
    scope = scope.getWithSubstance(newSubstance);

    boolean checkValidEffective = checkValid != null && checkValid;

    if (checkValidEffective) {
      boolean knownSubstance = simulationState.hasSubstance(scope);
      if (!knownSubstance) {
        throw new RuntimeException("Tried accessing unknown app / substance pair: "
            + scope.getApplication() + ", " + newSubstance);
      }
    } else {
      simulationState.ensureSubstance(scope);
    }
  }

  @Override
  public void setSubstance(String newSubstance) {
    setSubstance(newSubstance, false);
  }

  @Override
  public Scope getScope() {
    return scope;
  }

  /**
   * {@inheritDoc}
   */
  public ConverterStateGetter getStateGetter() {
    return stateGetter;
  }

  /**
   * {@inheritDoc}
   */
  public UnitConverter getUnitConverter() {
    return unitConverter;
  }

  /**
   * {@inheritDoc}
   */
  public SimulationState getStreamKeeper() {
    return simulationState;
  }

  @Override
  public void incrementYear() {
    if (getIsDone()) {
      throw new RuntimeException("Already completed.");
    }
    simulationState.incrementYear();
  }

  @Override
  public int getYear() {
    return simulationState.getCurrentYear();
  }

  @Override
  public boolean getIsDone() {
    return simulationState.getCurrentYear() > endYear;
  }

  @Override
  public void executeStreamUpdate(StreamUpdate update) {
    final String name = update.getName();
    final EngineNumber value = update.getValue();
    final Optional<YearMatcher> yearMatcher = update.getYearMatcher();
    final Optional<UseKey> key = update.getKey();
    final boolean propagateChanges = update.getPropagateChanges();
    final Optional<String> unitsToRecord = update.getUnitsToRecord();
    final boolean subtractRecycling = update.getSubtractRecycling();

    if (!getIsInRange(yearMatcher.orElse(null))) {
      return;
    }

    UseKey keyEffective = key.orElse(scope);
    String application = keyEffective.getApplication();
    String substance = keyEffective.getSubstance();

    if (application == null || substance == null) {
      raiseNoAppOrSubstance("setting stream", " specified");
    }

    // Check if this is a sales stream with units - if so, add recharge on top
    boolean isSales = isSalesStream(name);
    boolean isUnits = value.hasEquipmentUnits();
    boolean isSalesSubstream = getIsSalesSubstream(name);

    EngineNumber valueToSet = value;
    if (isSales && isUnits) {
      // Convert to kg and add recharge on top
      UnitConverter unitConverter = EngineSupportUtils.createUnitConverterWithTotal(this, name);
      EngineNumber valueInKg = unitConverter.convert(value, "kg");
      EngineNumber rechargeVolume = RechargeVolumeCalculator.calculateRechargeVolume(
          keyEffective,
          stateGetter,
          simulationState,
          this
      );

      // Set implicit recharge BEFORE distribution (always full amount)
      SimulationStateUpdate implicitRechargeStream = new SimulationStateUpdateBuilder()
          .setUseKey(keyEffective)
          .setName("implicitRecharge")
          .setValue(rechargeVolume)
          .setSubtractRecycling(false)
          .build();
      simulationState.update(implicitRechargeStream);

      // Distribute recharge proportionally for domestic/import streams
      BigDecimal rechargeToAdd;
      if (isSalesSubstream) {
        // Use distributed recharge for individual substreams
        rechargeToAdd = getDistributedRecharge(name, rechargeVolume, keyEffective);
      } else {
        // Sales stream gets full recharge
        rechargeToAdd = rechargeVolume.getValue();
      }

      BigDecimal totalWithRecharge = valueInKg.getValue().add(rechargeToAdd);
      valueToSet = new EngineNumber(totalWithRecharge, "kg");
    } else if (isSales) {
      // Sales stream without units - clear implicit recharge
      SimulationStateUpdate clearImplicitRechargeStream = new SimulationStateUpdateBuilder()
          .setUseKey(keyEffective)
          .setName("implicitRecharge")
          .setValue(new EngineNumber(BigDecimal.ZERO, "kg"))
          .setSubtractRecycling(false)
          .build();
      simulationState.update(clearImplicitRechargeStream);
    }

    // Use the subtractRecycling parameter when setting the stream
    SimulationStateUpdate simulationStateUpdate = new SimulationStateUpdateBuilder()
        .setUseKey(keyEffective)
        .setName(name)
        .setValue(valueToSet)
        .setSubtractRecycling(subtractRecycling)
        .setDistribution(update.getDistribution().orElse(null))
        .build();
    simulationState.update(simulationStateUpdate);

    // Track the units last used to specify this stream (only for user-initiated calls)
    if (!propagateChanges) {
      return;
    }

    if (isSales) {
      // Track the last specified value for sales-related streams
      // This preserves user intent across carry-over years
      simulationState.setLastSpecifiedValue(keyEffective, name, value);

      // Handle stream combinations for unit preservation
      updateSalesCarryOver(keyEffective, name, value);
    }

    if ("sales".equals(name) || getIsSalesSubstream(name)) {
      // Use implicit recharge only if we added recharge (units were used)
      boolean useImplicitRecharge = isSales && isUnits;
      RecalcOperationBuilder builder = new RecalcOperationBuilder()
          .setScopeEffective(keyEffective)
          .setUseExplicitRecharge(!useImplicitRecharge)
          .setRecalcKit(createRecalcKit())
          .recalcPopulationChange()
          .thenPropagateToConsumption();

      if (!OPTIMIZE_RECALCS) {
        builder = builder.thenPropagateToSales();
      }

      RecalcOperation operation = builder.build();
      operation.execute(this);
    } else if ("consumption".equals(name)) {
      RecalcOperationBuilder builder = new RecalcOperationBuilder()
          .setScopeEffective(keyEffective)
          .setRecalcKit(createRecalcKit())
          .recalcSales()
          .thenPropagateToPopulationChange();

      if (!OPTIMIZE_RECALCS) {
        builder = builder.thenPropagateToConsumption();
      }

      RecalcOperation operation = builder.build();
      operation.execute(this);
    } else if ("equipment".equals(name)) {
      RecalcOperationBuilder builder = new RecalcOperationBuilder()
          .setScopeEffective(keyEffective)
          .setRecalcKit(createRecalcKit())
          .recalcSales()
          .thenPropagateToConsumption();

      if (!OPTIMIZE_RECALCS) {
        builder = builder.thenPropagateToPopulationChange();
      }

      RecalcOperation operation = builder.build();
      operation.execute(this);
    } else if ("priorEquipment".equals(name)) {
      RecalcOperation operation = new RecalcOperationBuilder()
          .setScopeEffective(keyEffective)
          .setRecalcKit(createRecalcKit())
          .recalcRetire()
          .build();
      operation.execute(this);
    }
  }


  @Override
  public void fulfillSetCommand(String name, EngineNumber value, Optional<YearMatcher> yearMatcher) {

    // Check year range before proceeding
    if (!getIsInRange(yearMatcher.orElse(null))) {
      return;
    }

    // Handle equipment stream with special logic
    if ("equipment".equals(name)) {
      equipmentChangeUtil.handleSet(value);
      return;
    }

    // Delegate sales streams to SetExecutor for proper component distribution
    if ("sales".equals(name)) {
      SetExecutor setExecutor = new SetExecutor(this);
      setExecutor.handleSalesSet(scope, name, value, yearMatcher);
      return;
    }

    // For non-sales streams, use executeStreamUpdate with builder
    StreamUpdate update = new StreamUpdateBuilder()
        .setName(name)
        .setValue(value)
        .setYearMatcher(yearMatcher)
        .inferSubtractRecycling()
        .build();
    executeStreamUpdate(update);
  }

  @Override
  public void enable(String name, Optional<YearMatcher> yearMatcher) {
    if (!getIsInRange(yearMatcher.orElse(null))) {
      return;
    }

    UseKey keyEffective = scope;
    String application = keyEffective.getApplication();
    String substance = keyEffective.getSubstance();

    if (application == null || substance == null) {
      raiseNoAppOrSubstance("enabling stream", " specified");
    }

    // Only allow enabling of manufacture, import, and export streams
    if ("domestic".equals(name) || "import".equals(name) || "export".equals(name)) {
      simulationState.markStreamAsEnabled(keyEffective, name);
    }
  }

  @Override
  public EngineNumber getStream(String name, Optional<UseKey> useKey, Optional<String> conversion) {
    UseKey effectiveKey = useKey.orElse(scope);
    EngineNumber value = simulationState.getStream(effectiveKey, name);
    return conversion.map(conv -> unitConverter.convert(value, conv)).orElse(value);
  }

  @Override
  public EngineNumber getStream(String name) {
    return getStream(name, Optional.of(scope), Optional.empty());
  }

  @Override
  public EngineNumber getStreamFor(UseKey key, String stream) {
    return simulationState.getStream(key, stream);
  }

  @Override
  public void defineVariable(String name) {
    if ("yearsElapsed".equals(name) || "yearAbsolute".equals(name)) {
      throw new RuntimeException("Cannot override yearsElapsed or yearAbsolute.");
    }
    scope.defineVariable(name);
  }

  @Override
  public EngineNumber getVariable(String name) {
    if ("yearsElapsed".equals(name)) {
      return new EngineNumber(BigDecimal.valueOf(simulationState.getCurrentYear() - startYear), "years");
    } else if ("yearAbsolute".equals(name)) {
      return new EngineNumber(BigDecimal.valueOf(simulationState.getCurrentYear()), "year");
    } else {
      return scope.getVariable(name);
    }
  }

  @Override
  public void setVariable(String name, EngineNumber value) {
    if ("yearsElapsed".equals(name) || "yearAbsolute".equals(name)) {
      throw new RuntimeException("Cannot set yearsElapsed or yearAbsolute.");
    }
    scope.setVariable(name, value);
  }

  @Override
  public EngineNumber getInitialCharge(String stream) {
    if ("sales".equals(stream)) {
      try {
        // Use SalesStreamDistributionBuilder to get the correct weights for enabled streams
        SalesStreamDistribution distribution = simulationState.getDistribution(scope, false);

        BigDecimal domesticWeight = distribution.getPercentDomestic();
        BigDecimal importWeight = distribution.getPercentImport();

        // Get raw initial charges for each stream
        EngineNumber domesticInitialChargeRaw = getRawInitialChargeFor(scope, "domestic");
        EngineNumber domesticInitialCharge = unitConverter.convert(domesticInitialChargeRaw, "kg / unit");

        EngineNumber importInitialChargeRaw = getRawInitialChargeFor(scope, "import");
        EngineNumber importInitialCharge = unitConverter.convert(importInitialChargeRaw, "kg / unit");

        // Calculate weighted average of initial charges using distribution percentages
        BigDecimal weightedSum = domesticInitialCharge.getValue().multiply(domesticWeight)
            .add(importInitialCharge.getValue().multiply(importWeight));

        return new EngineNumber(weightedSum, "kg / unit");
      } catch (IllegalStateException e) {
        // Fallback: if no streams are enabled, return zero
        return new EngineNumber(BigDecimal.ZERO, "kg / unit");
      }
    } else {
      return getRawInitialChargeFor(scope, stream);
    }
  }

  private static boolean isEmptyStreams(EngineNumber manufactureValue, EngineNumber importValue) {
    BigDecimal manufactureRawValue = manufactureValue.getValue();
    BigDecimal importRawValue = importValue.getValue();
    BigDecimal total;

    // Check for finite values (BigDecimal doesn't have infinity, but we can check for very large values)
    if (manufactureRawValue.abs().compareTo(new BigDecimal("1E+100")) > 0) {
      total = importRawValue;
    } else if (importRawValue.abs().compareTo(new BigDecimal("1E+100")) > 0) {
      total = manufactureRawValue;
    } else {
      total = manufactureRawValue.add(importRawValue);
    }

    return total.compareTo(BigDecimal.ZERO) == 0;
  }

  @Override
  public EngineNumber getRawInitialChargeFor(UseKey useKey, String stream) {
    return simulationState.getInitialCharge(useKey, stream);
  }

  @Override
  public void setInitialCharge(EngineNumber value, String stream, YearMatcher yearMatcher) {
    if (!getIsInRange(yearMatcher)) {
      return;
    }

    if ("sales".equals(stream)) {
      // For sales, set both manufacture and import but don't recalculate yet
      simulationState.setInitialCharge(scope, "domestic", value);
      simulationState.setInitialCharge(scope, "import", value);
    } else {
      simulationState.setInitialCharge(scope, stream, value);
    }

    boolean useExplicitRecharge = getShouldUseExplicitRecharge(stream);
    RecalcOperation operation = new RecalcOperationBuilder()
        .setUseExplicitRecharge(useExplicitRecharge)
        .setRecalcKit(createRecalcKit())
        .recalcPopulationChange()
        .build();
    operation.execute(this);
  }

  /**
   * Get the last sales units for a given key.
   *
   * @param useKey The key to look up
   * @return Optional containing the units string, or empty if not found
   */
  private Optional<String> getLastSalesUnits(UseKey useKey) {
    EngineNumber lastValue = simulationState.getLastSpecifiedValue(useKey, "sales");
    return lastValue != null ? Optional.of(lastValue.getUnits()) : Optional.empty();
  }

  /**
   * Determine if recharge should be subtracted based on last specified units.
   *
   * @param stream The stream being set
   * @return true if recharge should be subtracted, false if added on top
   */
  private boolean getShouldUseExplicitRecharge(String stream) {
    if ("sales".equals(stream)) {
      // For sales, check if either manufacture or import were last specified in units
      Optional<String> lastUnits = getLastSalesUnits(scope);
      if (lastUnits.isPresent() && lastUnits.get().startsWith("unit")) {
        return false; // Add recharge on top
      }
    } else if ("domestic".equals(stream) || "import".equals(stream)) {
      // For manufacture or import, check if that specific channel was last specified in units
      Optional<String> lastUnits = getLastSalesUnits(scope);
      return !lastUnits.isPresent() || !lastUnits.get().startsWith("unit"); // Add recharge on top
    }

    return true;
  }

  @Override
  public EngineNumber getRechargeVolume() {
    return simulationState.getRechargePopulation(scope);
  }

  @Override
  public EngineNumber getRechargeIntensity() {
    return simulationState.getRechargeIntensity(scope);
  }

  // Additional placeholder methods for remaining interface methods
  @Override
  public void recharge(EngineNumber volume, EngineNumber intensity, YearMatcher yearMatcher) {
    if (!getIsInRange(yearMatcher)) {
      return;
    }

    // Setup
    String application = scope.getApplication();
    String substance = scope.getSubstance();

    // Check allowed
    if (application == null || substance == null) {
      raiseNoAppOrSubstance("recalculating population change", " specified");
    }

    simulationState.accumulateRecharge(scope, volume, intensity);

    boolean isCarryOver = isCarryOver(scope);

    if (isCarryOver) {
      // Preserve user's original unit-based intent
      // Use executeStreamUpdate with the original value - this will automatically add recharge on top
      EngineNumber lastSalesValue = simulationState.getLastSpecifiedValue(scope, "sales");
      StreamUpdate update = new StreamUpdateBuilder()
          .setName("sales")
          .setValue(lastSalesValue)
          .setKey(scope)
          .build();
      executeStreamUpdate(update);
      return; // Skip normal recalc to avoid accumulation
    } else {
      // Fall back to kg-based or untracked values
      Optional<String> lastUnits = getLastSalesUnits(scope);
      boolean useExplicitRecharge = !lastUnits.isPresent() || !lastUnits.get().startsWith("unit");

      // Recalculate
      RecalcOperation operation = new RecalcOperationBuilder()
          .setUseExplicitRecharge(useExplicitRecharge)
          .setRecalcKit(createRecalcKit())
          .recalcPopulationChange()
          .thenPropagateToSales()
          .thenPropagateToConsumption()
          .build();
      operation.execute(this);

      // Only clear implicit recharge if NOT using explicit recharge (i.e., when units were used)
      // This ensures implicit recharge persists for carried-over values
      if (useExplicitRecharge) {
        SimulationStateUpdate clearImplicitRechargeStream = new SimulationStateUpdateBuilder()
            .setUseKey(scope)
            .setName("implicitRecharge")
            .setValue(new EngineNumber(BigDecimal.ZERO, "kg"))
            .setSubtractRecycling(false)
            .build();
        simulationState.update(clearImplicitRechargeStream);
      }
    }
  }

  @Override
  public void retire(EngineNumber amount, YearMatcher yearMatcher) {
    if (!getIsInRange(yearMatcher)) {
      return;
    }
    simulationState.setRetirementRate(scope, amount);

    RecalcOperationBuilder builder = new RecalcOperationBuilder()
        .setRecalcKit(createRecalcKit())
        .recalcRetire();

    // Add sales recalc if streams were specified in units (recharge needs updating)
    if (hasUnitBasedSalesSpecifications()) {
      builder = builder.thenPropagateToSales();
    }

    RecalcOperation operation = builder.build();
    operation.execute(this);
  }

  @Override
  public EngineNumber getRetirementRate() {
    return simulationState.getRetirementRate(scope);
  }

  @Override
  public void recycle(EngineNumber recoveryWithUnits, EngineNumber yieldWithUnits,
      YearMatcher yearMatcher, RecoveryStage stage) {
    if (!getIsInRange(yearMatcher)) {
      return;
    }

    simulationState.setRecoveryRate(scope, recoveryWithUnits, stage);
    simulationState.setYieldRate(scope, yieldWithUnits, stage);

    RecalcOperation operation = new RecalcOperationBuilder()
        .setRecalcKit(createRecalcKit())
        .recalcSales()
        .thenPropagateToPopulationChange()
        .thenPropagateToConsumption()
        .build();
    operation.execute(this);

    // Update lastSpecifiedValue after recycling for volume-based specs
    // updateLastSpecifiedValueAfterRecycling();
  }

  @Override
  public void setInductionRate(EngineNumber inductionRate, RecoveryStage stage) {
    if (inductionRate != null) {
      // Validate the induction rate is a percentage between 0 and 100
      if (!"%".equals(inductionRate.getUnits())) {
        throw new IllegalArgumentException("Induction rate must have percentage units, got: " + inductionRate.getUnits());
      }
      double ratePercent = inductionRate.getValue().doubleValue();
      if (ratePercent < 0.0 || ratePercent > 100.0) {
        throw new IllegalArgumentException("Induction rate must be between 0% and 100%, got: " + ratePercent + "%");
      }
      simulationState.setInductionRate(scope, inductionRate, stage);
    } else {
      // Default behavior - set to 100% (induced demand behavior)
      EngineNumber defaultInductionRate = new EngineNumber(new BigDecimal("100"), "%");
      simulationState.setInductionRate(scope, defaultInductionRate, stage);
    }
  }

  @Override
  public void equals(EngineNumber amount, YearMatcher yearMatcher) {
    if (!getIsInRange(yearMatcher)) {
      return;
    }

    String units = amount.getUnits();
    boolean isGhg = units.startsWith("tCO2e") || units.startsWith("kgCO2e");
    boolean isKwh = units.startsWith("kwh");

    if (isGhg) {
      simulationState.setGhgIntensity(scope, amount);
      RecalcOperation operation = new RecalcOperationBuilder()
          .setScopeEffective(scope)
          .setRecalcKit(createRecalcKit())
          .recalcRechargeEmissions()
          .thenPropagateToEolEmissions()
          .build();
      operation.execute(this);
    } else if (isKwh) {
      simulationState.setEnergyIntensity(scope, amount);
    } else {
      throw new RuntimeException("Cannot equals " + amount.getUnits());
    }

    RecalcOperation operation = new RecalcOperationBuilder()
        .setRecalcKit(createRecalcKit())
        .recalcConsumption()
        .build();
    operation.execute(this);
  }

  @Override
  public EngineNumber getGhgIntensity(UseKey useKey) {
    return simulationState.getGhgIntensity(useKey);
  }

  @Override
  public EngineNumber getEqualsGhgIntensity() {
    return simulationState.getGhgIntensity(scope);
  }

  @Override
  public EngineNumber getEqualsGhgIntensityFor(UseKey useKey) {
    return simulationState.getGhgIntensity(useKey);
  }

  @Override
  public EngineNumber getEqualsEnergyIntensity() {
    return simulationState.getEnergyIntensity(scope);
  }

  @Override
  public EngineNumber getEqualsEnergyIntensityFor(UseKey useKey) {
    return simulationState.getEnergyIntensity(useKey);
  }

  @Override
  public void changeStream(String stream, EngineNumber amount, YearMatcher yearMatcher) {
    changeStream(stream, amount, yearMatcher, null);
  }

  @Override
  public void changeStream(String stream, EngineNumber amount, YearMatcher yearMatcher,
      UseKey useKey) {
    if ("equipment".equals(stream)) {
      handleEquipmentChange(amount, yearMatcher);
      return;
    }

    UseKey useKeyEffective = useKey == null ? scope : useKey;
    changeExecutor.executeChange(stream, amount, yearMatcher, useKeyEffective);
  }

  /**
   * Handle equipment change with year range checking.
   *
   * <p>This method checks if the current year is within the specified range
   * before delegating to the equipment change utility. This ensures consistent
   * year checking behavior across all equipment operations.</p>
   *
   * @param amount The amount to change equipment by
   * @param yearMatcher The year matcher to check range against
   */
  private void handleEquipmentChange(EngineNumber amount, YearMatcher yearMatcher) {
    if (!getIsInRange(yearMatcher)) {
      return;
    }
    equipmentChangeUtil.handleChange(amount);
  }

  @Override
  public void cap(String stream, EngineNumber amount, YearMatcher yearMatcher,
      String displaceTarget) {
    if (!getIsInRange(yearMatcher)) {
      return;
    }

    // Handle equipment stream with special logic
    if ("equipment".equals(stream)) {
      equipmentChangeUtil.handleCap(amount, displaceTarget);
      return;
    }

    if ("%".equals(amount.getUnits())) {
      capWithPercent(stream, amount, displaceTarget);
    } else {
      capWithValue(stream, amount, displaceTarget);
    }
  }

  @Override
  public void floor(String stream, EngineNumber amount, YearMatcher yearMatcher,
      String displaceTarget) {
    if (!getIsInRange(yearMatcher)) {
      return;
    }

    // Handle equipment stream with special logic
    if ("equipment".equals(stream)) {
      equipmentChangeUtil.handleFloor(amount, displaceTarget);
      return;
    }

    if ("%".equals(amount.getUnits())) {
      floorWithPercent(stream, amount, displaceTarget);
    } else {
      floorWithValue(stream, amount, displaceTarget);
    }
  }

  @Override
  public void replace(EngineNumber amountRaw, String stream, String destinationSubstance,
      YearMatcher yearMatcher) {
    if (!getIsInRange(yearMatcher)) {
      return;
    }

    // Track the original user-specified units for the current substance
    Scope currentScope = scope;
    String application = currentScope.getApplication();
    String currentSubstance = currentScope.getSubstance();
    if (application == null || currentSubstance == null) {
      raiseNoAppOrSubstance("setting stream", " specified");
    }

    // Validate that we're not attempting to replace substance with itself
    if (currentSubstance.equals(destinationSubstance)) {
      ExceptionsGenerator.raiseSelfReplacement(currentSubstance);
    }

    if (isSalesStream(stream)) {
      // Track the specific stream and amount for the current substance
      simulationState.setLastSpecifiedValue(currentScope, stream, amountRaw);

      // Track the specific stream and amount for the destination substance
      SimpleUseKey destKey = new SimpleUseKey(application, destinationSubstance);
      simulationState.setLastSpecifiedValue(destKey, stream, amountRaw);
    }

    // For percentage operations, check lastSpecified value to determine unit type
    EngineNumber effectiveAmount = amountRaw;
    if (amountRaw.getUnits().equals("%")) {
      EngineNumber lastSpecified = simulationState.getLastSpecifiedValue(scope, stream);

      if (lastSpecified != null) {
        BigDecimal percentageValue = lastSpecified.getValue().multiply(amountRaw.getValue()).divide(new BigDecimal("100"));
        effectiveAmount = new EngineNumber(percentageValue, lastSpecified.getUnits());
      } else {
        // Use current value units to determine if unit-based logic should apply
        EngineNumber currentValue = getStream(stream);
        BigDecimal percentageValue = currentValue.getValue().multiply(amountRaw.getValue()).divide(new BigDecimal("100"));
        effectiveAmount = new EngineNumber(percentageValue, currentValue.getUnits());
      }
    }

    if (effectiveAmount.hasEquipmentUnits()) {
      // For equipment units, convert to units first, then handle each substance separately
      UnitConverter sourceUnitConverter = EngineSupportUtils.createUnitConverterWithTotal(this, stream);
      EngineNumber unitsToReplace = sourceUnitConverter.convert(effectiveAmount, "units");

      // Remove from source substance using source's initial charge
      EngineNumber sourceVolumeChange = sourceUnitConverter.convert(unitsToReplace, "kg");
      EngineNumber sourceAmountNegative = new EngineNumber(
          sourceVolumeChange.getValue().negate(),
          sourceVolumeChange.getUnits()
      );
      changeStreamWithoutReportingUnits(stream, sourceAmountNegative, Optional.empty(), Optional.empty());

      // Add to destination substance: convert the same number of units to destination's kg amount
      Scope destinationScope = scope.getWithSubstance(destinationSubstance);
      Scope originalScope = scope;
      scope = destinationScope;

      // Get the destination substance's initial charge for sales
      EngineNumber destinationInitialCharge = getInitialCharge("sales");

      // Create a state getter that uses the destination substance's initial charge
      OverridingConverterStateGetter destinationStateGetter =
          new OverridingConverterStateGetter(getStateGetter());
      destinationStateGetter.setAmortizedUnitVolume(destinationInitialCharge);
      UnitConverter destinationUnitConverter = new UnitConverter(destinationStateGetter);

      scope = originalScope;

      EngineNumber destinationVolumeChange = destinationUnitConverter.convert(unitsToReplace, "kg");
      changeStreamWithDisplacementContext(stream, destinationVolumeChange, destinationScope);
    } else {
      // For volume units, use the original logic
      UnitConverter unitConverter = EngineSupportUtils.createUnitConverterWithTotal(this, stream);
      EngineNumber amount = unitConverter.convert(effectiveAmount, "kg");

      EngineNumber amountNegative = new EngineNumber(amount.getValue().negate(), amount.getUnits());
      changeStreamWithoutReportingUnits(stream, amountNegative, Optional.empty(), Optional.empty());

      Scope destinationScope = scope.getWithSubstance(destinationSubstance);
      changeStreamWithDisplacementContext(stream, amount, destinationScope);
    }
  }

  @Override
  public List<EngineResult> getResults() {
    List<SubstanceInApplicationId> substances = simulationState.getRegisteredSubstances();
    EngineResultSerializer serializer = new EngineResultSerializer(this, stateGetter);

    return substances.stream()
        .map(substanceId -> {
          String application = substanceId.getApplication();
          String substance = substanceId.getSubstance();
          int year = simulationState.getCurrentYear();
          return serializer.getResult(new SimpleUseKey(application, substance), year);
        })
        .collect(Collectors.toList());
  }

  /**
   * Helper method to determine if a year matcher applies to current year.
   *
   * @param yearMatcher The year matcher to check
   * @return True if in range or no matcher provided
   */
  private boolean getIsInRange(YearMatcher yearMatcher) {
    return EngineSupportUtils.isInRange(yearMatcher, simulationState.getCurrentYear());
  }

  /**
   * Handle displacement logic for cap and floor operations.
   *
   * @param stream The stream identifier being modified
   * @param amount The amount used for the operation
   * @param changeAmount The actual change amount in kg
   * @param displaceTarget Optional target for displaced amount
   */
  private void handleDisplacement(String stream, EngineNumber amount,
      BigDecimal changeAmount, String displaceTarget) {
    if (displaceTarget == null) {
      return;
    }

    // Validate that we're not attempting to displace stream to itself
    if (stream.equals(displaceTarget)) {
      ExceptionsGenerator.raiseSelfDisplacement(stream);
    }

    // Check if this is a stream-based displacement (moved to top to avoid duplication)
    boolean isStream = STREAM_NAMES.contains(displaceTarget);

    // Automatic recycling addition: if recovery creates recycled material from sales stream,
    // always add it back to sales first before applying targeted displacement
    boolean displacementAutomatic = isStream && RECYCLE_RECOVER_STREAM.equals(stream);
    if (displacementAutomatic) {
      // Add recycled material back to sales to maintain total material balance
      EngineNumber recycledAddition = new EngineNumber(changeAmount, "kg");
      changeStreamWithoutReportingUnits(RECYCLE_RECOVER_STREAM, recycledAddition, Optional.empty(), Optional.empty());
    }

    EngineNumber displaceChange;

    if (amount.hasEquipmentUnits()) {
      // For equipment units, displacement should be unit-based, not volume-based
      UnitConverter currentUnitConverter = EngineSupportUtils.createUnitConverterWithTotal(this, stream);

      // Convert the volume change back to units in the original substance
      EngineNumber volumeChangeFlip = new EngineNumber(changeAmount.negate(), "kg");
      EngineNumber unitsChanged = currentUnitConverter.convert(volumeChangeFlip, "units");

      if (isStream) {
        // Same substance, same stream - use volume displacement
        displaceChange = new EngineNumber(changeAmount.negate(), "kg");

        changeStreamWithoutReportingUnits(displaceTarget, displaceChange, Optional.empty(), Optional.empty());
      } else {
        // Different substance - apply the same number of units to the destination substance
        Scope destinationScope = scope.getWithSubstance(displaceTarget);

        // Temporarily change scope to destination for unit conversion
        final Scope originalScope = scope;
        scope = destinationScope;
        UnitConverter destinationUnitConverter = EngineSupportUtils.createUnitConverterWithTotal(this, stream);

        // Convert units to destination substance volume using destination's initial charge
        EngineNumber destinationVolumeChange = destinationUnitConverter.convert(unitsChanged, "kg");
        displaceChange = new EngineNumber(destinationVolumeChange.getValue(), "kg");

        // Use custom recalc kit with destination substance's properties for correct GWP calculation
        changeStreamWithDisplacementContext(stream, displaceChange, destinationScope);

        // Restore original scope
        scope = originalScope;
      }
    } else {
      // For volume units, use volume-based displacement as before
      displaceChange = new EngineNumber(changeAmount.negate(), "kg");

      if (isStream) {
        changeStreamWithoutReportingUnits(displaceTarget, displaceChange, Optional.empty(), Optional.empty());
      } else {
        Scope destinationScope = scope.getWithSubstance(displaceTarget);
        // Use custom recalc kit with destination substance's properties for correct GWP calculation
        changeStreamWithDisplacementContext(stream, displaceChange, destinationScope);
      }
    }
  }

  /**
   * Change a stream value with proper displacement context for correct GWP calculations.
   *
   * <p>This method creates a custom recalc kit that uses the destination substance's
   * properties (GWP, initial charge, energy intensity) to ensure correct emissions
   * calculations during displacement operations.</p>
   *
   * @param stream The stream identifier to modify
   * @param amount The amount to change the stream by
   * @param destinationScope The scope for the destination substance
   */
  private void changeStreamWithDisplacementContext(String stream, EngineNumber amount, Scope destinationScope) {
    changeStreamWithDisplacementContext(stream, amount, destinationScope, false);
  }

  /**
   * Change a stream value with proper displacement context for correct GWP calculations.
   *
   * <p>This method creates a custom recalc kit that uses the destination substance's
   * properties (GWP, initial charge, energy intensity) to ensure correct emissions
   * calculations during displacement operations.</p>
   *
   * @param stream The stream identifier to modify
   * @param amount The amount to change the stream by
   * @param destinationScope The scope for the destination substance
   * @param negativeAllowed If true, negative stream values are permitted
   */
  private void changeStreamWithDisplacementContext(String stream, EngineNumber amount, Scope destinationScope, boolean negativeAllowed) {
<<<<<<< HEAD
    // Store original scope
    final Scope originalScope = scope;
=======
    Scope originalScope = scope;
>>>>>>> 73b3baf1

    // Temporarily switch engine scope to destination substance
    scope = destinationScope;

    // Get current value and calculate new value (now using correct scope)
    EngineNumber currentValue = getStream(stream);
    UnitConverter unitConverter = EngineSupportUtils.createUnitConverterWithTotal(this, stream);

    EngineNumber convertedDelta = unitConverter.convert(amount, currentValue.getUnits());
    BigDecimal newAmount = currentValue.getValue().add(convertedDelta.getValue());

    BigDecimal newAmountBound;
    if (!negativeAllowed && newAmount.compareTo(BigDecimal.ZERO) < 0) {
      // Negative value and not allowed - clamp to zero and warn
      System.err.println("WARNING: Negative stream value clamped to zero for stream " + stream);
      newAmountBound = BigDecimal.ZERO;
    } else {
      // Either negative is allowed, or value is already non-negative
      newAmountBound = newAmount;
    }

    EngineNumber outputWithUnits = new EngineNumber(newAmountBound, currentValue.getUnits());

    // Set the stream value without triggering standard recalc to avoid double calculation
    StreamUpdate update = new StreamUpdateBuilder()
        .setName(stream)
        .setValue(outputWithUnits)
        .setPropagateChanges(false)
        .build();

    executeStreamUpdate(update);

    // Update lastSpecifiedValue for sales substreams since propagateChanges=false skips this
    if (isSalesStream(stream, false)) {
      UseKey destKey = new SimpleUseKey(destinationScope.getApplication(), destinationScope.getSubstance());
      simulationState.setLastSpecifiedValue(destKey, stream, outputWithUnits);
    }

    // Only recalculate for streams that affect equipment populations
    if (!isSalesStream(stream, false)) {
      scope = originalScope;
      return;
    }

    // Create standard recalc operation - engine scope is now correctly set to destination
    boolean useImplicitRecharge = false; // Displacement operations don't add recharge

    RecalcOperationBuilder builder = new RecalcOperationBuilder()
        .setRecalcKit(createRecalcKit()) // Use standard recalc kit - scope is correct now
        .setUseExplicitRecharge(!useImplicitRecharge)
        .recalcPopulationChange()
        .thenPropagateToConsumption();

    if (!OPTIMIZE_RECALCS) {
      builder = builder.thenPropagateToSales();
    }

    RecalcOperation operation = builder.build();
    operation.execute(this);

    // Restore original scope
    scope = originalScope;
  }

  /**
   * Check if a stream is a sales-related stream that influences recharge displacement.
   *
   * @param stream The stream name to check
   * @return true if the stream is sales, manufacture, import, or export
   */
  private boolean isSalesStream(String stream) {
    return isSalesStream(stream, true);
  }

  /**
   * Check if a stream is a sales-related stream.
   *
   * @param stream The stream name to check
   * @param includeExports Whether to include exports in the sales streams
   * @return true if the stream matches the sales-related criteria
   */
  private boolean isSalesStream(String stream, boolean includeExports) {
    boolean isCoreStream = "sales".equals(stream) || getIsSalesSubstream(stream);
    return isCoreStream || (includeExports && "export".equals(stream));
  }

  /**
   * Check if a stream name represents a sales substream (domestic or import).
   *
   * @param name The stream name to check
   * @return true if the stream is domestic or import
   */
  private boolean getIsSalesSubstream(String name) {
    return EngineSupportUtils.isSalesSubstream(name);
  }

  /**
   * Gets the distributed recharge amount for a specific stream.
   *
   * @param streamName The name of the stream
   * @param totalRecharge The total recharge amount
   * @param keyEffective The effective use key
   * @return The distributed recharge amount based on stream percentages
   */
  private BigDecimal getDistributedRecharge(String streamName, EngineNumber totalRecharge, UseKey keyEffective) {
    if ("sales".equals(streamName)) {
      // Sales stream gets 100% - setStreamForSales will distribute it
      return totalRecharge.getValue();
    } else if (getIsSalesSubstream(streamName)) {
      SalesStreamDistribution distribution = simulationState.getDistribution(keyEffective);
      BigDecimal percentage;
      if ("domestic".equals(streamName)) {
        percentage = distribution.getPercentDomestic();
      } else if ("import".equals(streamName)) {
        percentage = distribution.getPercentImport();
      } else {
        throw new IllegalArgumentException("Unknown sales substream: " + streamName);
      }
      return totalRecharge.getValue().multiply(percentage);
    } else {
      // Export and other streams get no recharge
      return BigDecimal.ZERO;
    }
  }

  /**
   * Change a stream value without reporting units to the last units tracking system.
   *
   * @param stream The stream identifier to modify
   * @param amount The amount to change the stream by
   * @param yearMatcher Matcher to determine if the change applies to current year
   * @param scope The scope in which to make the change
   */
  private void changeStreamWithoutReportingUnits(String stream, EngineNumber amount,
      Optional<YearMatcher> yearMatcher, Optional<UseKey> scope) {
    changeStreamWithoutReportingUnits(stream, amount, yearMatcher, scope, false);
  }

  /**
   * Change a stream value without reporting units to the last units tracking system.
   *
   * <p>This method is similar to changeStreamWithDisplacementContext but without the displacement
   * context. It allows for consistent handling of negative stream values across both methods.</p>
   *
   * @param stream The stream identifier to modify
   * @param amount The amount to change the stream by
   * @param yearMatcher Matcher to determine if the change applies to current year
   * @param scope The scope in which to make the change
   * @param negativeAllowed If true, negative stream values are permitted (useful for tests with
   *                         negative retire/recharge adjustments)
   */
  private void changeStreamWithoutReportingUnits(String stream, EngineNumber amount,
      Optional<YearMatcher> yearMatcher, Optional<UseKey> scope, boolean negativeAllowed) {
    if (!getIsInRange(yearMatcher.orElse(null))) {
      return;
    }

    EngineNumber currentValue = getStream(stream, scope, Optional.empty());
    UnitConverter unitConverter = EngineSupportUtils.createUnitConverterWithTotal(this, stream);

    EngineNumber convertedDelta = unitConverter.convert(amount, currentValue.getUnits());
    BigDecimal newAmount = currentValue.getValue().add(convertedDelta.getValue());

    BigDecimal newAmountBound;
    if (!negativeAllowed && newAmount.compareTo(BigDecimal.ZERO) < 0) {
      // Negative value and not allowed - clamp to zero and warn
      System.err.println("WARNING: Negative stream value clamped to zero for stream " + stream);
      newAmountBound = BigDecimal.ZERO;
    } else {
      // Either negative is allowed, or value is already non-negative
      newAmountBound = newAmount;
    }

    EngineNumber outputWithUnits = new EngineNumber(newAmountBound, currentValue.getUnits());

    // Allow propagation but don't track units (since units tracking was handled by the caller)
    StreamUpdateBuilder builder = new StreamUpdateBuilder()
        .setName(stream)
        .setValue(outputWithUnits);

    if (scope.isPresent()) {
      builder.setKey(scope.get());
    }

    StreamUpdate update = builder.build();
    executeStreamUpdate(update);
  }


  /**
   * Helper method to raise exception for missing application or substance.
   *
   * @param operation The operation being attempted
   * @param suffix Additional suffix for the error message (usually " specified")
   */
  private void raiseNoAppOrSubstance(String operation, String suffix) {
    ExceptionsGenerator.raiseNoAppOrSubstance(operation, suffix);
  }

  /**
   * Create a RecalcKit with this engine's dependencies.
   *
   * @return A RecalcKit containing this engine's simulationState, unitConverter, and stateGetter
   */
  private RecalcKit createRecalcKit() {
    return new RecalcKitBuilder()
        .setStreamKeeper(simulationState)
        .setUnitConverter(unitConverter)
        .setStateGetter(stateGetter)
        .build();
  }

  /**
   * Determine which value to use based on a branching value being zero.
   *
   * @param branchVal The value to branch on.
   * @param trueVal The value to use if the branch value is zero.
   * @param falseVal The value to use if the branch value is not zero.
   * @return The value based on branching.
   */
  private EngineNumber useIfZeroOrElse(EngineNumber branchVal, EngineNumber trueVal,
      EngineNumber falseVal) {
    boolean valueIsZero = isZero(branchVal);
    return valueIsZero ? trueVal : falseVal;
  }

  /**
   * Determine if the target is zero.
   *
   * @param target The number to check.
   * @return True if zero and false otherwise.
   */
  private boolean isZero(EngineNumber target) {
    return isZero(target.getValue());
  }

  /**
   * Determine if the target is zero.
   *
   * @param target The number to check.
   * @return True if zero and false otherwise.
   */
  private boolean isZero(BigDecimal target) {
    return target.compareTo(BigDecimal.ZERO) == 0;
  }

  /**
   * Updates sales carry-over tracking when setting manufacture, import, or sales.
   * This tracks user intent across carry-over years.
   *
   * @param useKey The key containing application and substance
   * @param streamName The name of the stream being set (manufacture, import, or sales)
   * @param value The value being set with units
   */
  private void updateSalesCarryOver(UseKey useKey, String streamName, EngineNumber value) {
    // Only process unit-based values for combination tracking
    if (!value.hasEquipmentUnits()) {
      return;
    }

    // Only handle manufacture and import streams for combination
    if (!getIsSalesSubstream(streamName)) {
      return;
    }

    // When setting manufacture or import, combine with the other to create sales intent
    String otherStream = "domestic".equals(streamName) ? "import" : "domestic";
    EngineNumber otherValue = simulationState.getLastSpecifiedValue(useKey, otherStream);

    if (otherValue != null && otherValue.hasEquipmentUnits()) {
      // Both streams have unit-based values - combine them
      // Convert both to the same units (prefer the current stream's units)
      String targetUnits = value.getUnits();
      UnitConverter converter = EngineSupportUtils.createUnitConverterWithTotal(this, streamName);
      EngineNumber otherConverted = converter.convert(otherValue, targetUnits);

      // Create combined sales value
      BigDecimal combinedValue = value.getValue().add(otherConverted.getValue());
      EngineNumber salesIntent = new EngineNumber(combinedValue, targetUnits);

      // Track the combined sales intent
      simulationState.setLastSpecifiedValue(useKey, "sales", salesIntent);
    } else {
      // Only one stream has units - use it as the sales intent
      simulationState.setLastSpecifiedValue(useKey, "sales", value);
    }
  }

  /**
   * Determines if current operations represent a carry-over situation.
   *
   * @param scope the scope to check
   * @return true if this is a carry-over situation, false otherwise
   */
  private boolean isCarryOver(UseKey scope) {
    // Check if we have a previous unit-based sales specification and no fresh input this year
    return !simulationState.isSalesIntentFreshlySet(scope)
           && EngineSupportUtils.hasUnitBasedSalesSpecifications(simulationState, scope);
  }

  /**
   * Check if sales streams were specified in equipment units.
   * When streams are specified in units, retirement changes population which changes
   * recharge requirements, so sales recalc is needed to update implicitRecharge.
   *
   * @return true if sales streams were specified in units
   */
  private boolean hasUnitBasedSalesSpecifications() {
    return EngineSupportUtils.hasUnitBasedSalesSpecifications(simulationState, scope);
  }

  /**
   * Calculate the available recycling volume for the current timestep.
   * This method replicates the recycling calculation logic to determine
   * how much recycling material is available to avoid double counting.
   * Now supports both EOL and recharge recycling stages.
   *
   * @param scope the scope to calculate recycling for
   * @return the amount of recycling available in kg
   */
  private BigDecimal calculateAvailableRecycling(UseKey scope) {
    // Get current prior population
    EngineNumber priorPopulationRaw = simulationState.getStream(scope, "priorEquipment");
    if (priorPopulationRaw == null) {
      return BigDecimal.ZERO;
    }

    // Get rates from parameterization
    EngineNumber retirementRate = simulationState.getRetirementRate(scope);
    EngineNumber rechargePopulation = simulationState.getRechargePopulation(scope);

    // Convert everything to proper units
    UnitConverter unitConverter = EngineSupportUtils.createUnitConverterWithTotal(this, "sales");
    EngineNumber priorPopulation = unitConverter.convert(priorPopulationRaw, "units");

    // Calculate rates as decimals
    BigDecimal retirementRateDecimal = retirementRate.getValue().divide(BigDecimal.valueOf(100));
    BigDecimal rechargePopulationDecimal = rechargePopulation.getValue().divide(BigDecimal.valueOf(100));

    // Calculate EOL recycling (from actual retired equipment)
    EngineNumber retiredPopulationRaw = simulationState.getStream(scope, "retired");
    EngineNumber retiredPopulation = unitConverter.convert(retiredPopulationRaw, "units");
    BigDecimal retiredUnits = retiredPopulation.getValue();
    BigDecimal eolRecycling = calculateRecyclingForStage(scope, retiredUnits, RecoveryStage.EOL, unitConverter);

    // Calculate recharge recycling (after recharge population)
    BigDecimal rechargedUnits = priorPopulation.getValue().multiply(rechargePopulationDecimal);
    BigDecimal rechargeRecycling = calculateRecyclingForStage(scope, rechargedUnits, RecoveryStage.RECHARGE, unitConverter);

    // Combine both recycling amounts
    BigDecimal totalRecycling = eolRecycling.add(rechargeRecycling);

    // Recycling does not apply cross-substance displacement
    return totalRecycling;
  }

  /**
   * Calculate recycling for a specific stage (EOL or RECHARGE).
   *
   * @param scope the scope to calculate recycling for
   * @param availableUnits the units available for recycling at this stage
   * @param stage the recovery stage (EOL or RECHARGE)
   * @param unitConverter the unit converter to use
   * @return the amount of recycling available in kg for this stage
   */
  private BigDecimal calculateRecyclingForStage(UseKey scope, BigDecimal availableUnits, RecoveryStage stage, UnitConverter unitConverter) {
    // Get stage-specific rates
    EngineNumber recoveryRate = simulationState.getRecoveryRate(scope, stage);
    EngineNumber yieldRate = simulationState.getYieldRate(scope, stage);

    // Calculate rates as decimals
    BigDecimal recoveryRateDecimal = recoveryRate.getValue().divide(BigDecimal.valueOf(100));
    BigDecimal yieldRateDecimal = yieldRate.getValue().divide(BigDecimal.valueOf(100));

    // Calculate recycling chain for this stage
    BigDecimal recoveredUnits = availableUnits.multiply(recoveryRateDecimal);
    BigDecimal recycledUnits = recoveredUnits.multiply(yieldRateDecimal);

    // Convert to kg
    EngineNumber initialCharge = simulationState.getInitialCharge(scope, "import");
    EngineNumber initialChargeKg = unitConverter.convert(initialCharge, "kg / unit");
    BigDecimal recycledKg = recycledUnits.multiply(initialChargeKg.getValue());

    return recycledKg;
  }

  /**
   * Updates lastSpecifiedValue for domestic and import streams after recycling.
   * This ensures that subsequent change operations use the recycling-adjusted values as their base.
   * Only applies to volume-based (mt/kg) specifications, not units-based ones.
   */
  private void updateLastSpecifiedValueAfterRecycling() {
    // Only update for volume-based specifications
    EngineNumber lastDomestic = simulationState.getLastSpecifiedValue(scope, "domestic");
    EngineNumber lastImport = simulationState.getLastSpecifiedValue(scope, "import");

    // Check if we have volume-based lastSpecifiedValues
    boolean hasVolumeDomestic = lastDomestic != null && !lastDomestic.hasEquipmentUnits();
    boolean hasVolumeImport = lastImport != null && !lastImport.hasEquipmentUnits();

    // If neither stream has volume-based specs, nothing to update
    if (!hasVolumeDomestic && !hasVolumeImport) {
      return;
    }

    // Get current recycling amount
    EngineNumber recycleAmount = getStream("recycle");
    if (recycleAmount == null || recycleAmount.getValue().compareTo(BigDecimal.ZERO) == 0) {
      return; // No recycling occurred
    }

    // Update domestic lastSpecifiedValue if it's volume-based
    if (hasVolumeDomestic) {
      EngineNumber currentDomestic = getStream("domestic");
      if (currentDomestic != null) {
        // Convert current value to the original units of lastSpecifiedValue
        UnitConverter unitConverter = EngineSupportUtils.createUnitConverterWithTotal(this, "domestic");
        EngineNumber domesticInOriginalUnits = unitConverter.convert(currentDomestic, lastDomestic.getUnits());
        simulationState.setLastSpecifiedValue(scope, "domestic", domesticInOriginalUnits);
      }
    }

    // Update import lastSpecifiedValue if it's volume-based
    if (hasVolumeImport) {
      EngineNumber currentImport = getStream("import");
      if (currentImport != null) {
        // Convert current value to the original units of lastSpecifiedValue
        UnitConverter unitConverter = EngineSupportUtils.createUnitConverterWithTotal(this, "import");
        EngineNumber importInOriginalUnits = unitConverter.convert(currentImport, lastImport.getUnits());
        simulationState.setLastSpecifiedValue(scope, "import", importInOriginalUnits);
      }
    }
  }

  /**
   * Apply percentage-based cap operation using lastSpecifiedValue for compounding effect.
   *
   * @param stream the stream name to cap
   * @param amount the percentage cap amount
   * @param displaceTarget the target substance for displacement, or null if no displacement
   */
  private void capWithPercent(String stream, EngineNumber amount, String displaceTarget) {
    UnitConverter unitConverter = EngineSupportUtils.createUnitConverterWithTotal(this, stream);
    EngineNumber currentValueRaw = getStream(stream);
    EngineNumber currentValue = unitConverter.convert(currentValueRaw, "kg");

    SimulationState simulationState = getStreamKeeper();
    EngineNumber lastSpecified = simulationState.getLastSpecifiedValue(scope, stream);

    if (lastSpecified != null) {
      BigDecimal capValue = lastSpecified.getValue().multiply(amount.getValue()).divide(new BigDecimal("100"));
      EngineNumber newCappedValue = new EngineNumber(capValue, lastSpecified.getUnits());

      EngineNumber currentInKg = unitConverter.convert(currentValueRaw, "kg");
      EngineNumber newCappedInKg = unitConverter.convert(newCappedValue, "kg");

      if (currentInKg.getValue().compareTo(newCappedInKg.getValue()) > 0) {
        StreamUpdate update = new StreamUpdateBuilder()
            .setName(stream)
            .setValue(newCappedValue)
            .setYearMatcher(Optional.empty())
            .inferSubtractRecycling()
            .build();
        executeStreamUpdate(update);

        if (displaceTarget != null) {
          EngineNumber finalInKg = getStream(stream);
          BigDecimal changeInKg = finalInKg.getValue().subtract(currentInKg.getValue());
          handleDisplacement(stream, amount, changeInKg, displaceTarget);
        }
      }
    } else {
      EngineNumber convertedMax = unitConverter.convert(amount, "kg");
      BigDecimal changeAmountRaw = convertedMax.getValue().subtract(currentValue.getValue());
      BigDecimal changeAmount = changeAmountRaw.min(BigDecimal.ZERO);

      if (changeAmount.compareTo(BigDecimal.ZERO) < 0) {
        EngineNumber changeWithUnits = new EngineNumber(changeAmount, "kg");
        changeStreamWithoutReportingUnits(stream, changeWithUnits, Optional.empty(), Optional.empty());
        handleDisplacement(stream, amount, changeAmount, displaceTarget);
      }
    }
  }

  /**
   * Apply absolute value-based cap operation.
   *
   * @param stream the stream name to cap
   * @param amount the absolute cap amount
   * @param displaceTarget the target substance for displacement, or null if no displacement
   */
  private void capWithValue(String stream, EngineNumber amount, String displaceTarget) {
    UnitConverter unitConverter = EngineSupportUtils.createUnitConverterWithTotal(this, stream);
    EngineNumber currentValueRaw = getStream(stream);
    EngineNumber currentValueInAmountUnits = unitConverter.convert(currentValueRaw, amount.getUnits());

    if (currentValueInAmountUnits.getValue().compareTo(amount.getValue()) > 0) {
      EngineNumber currentInKg = unitConverter.convert(currentValueRaw, "kg");
      StreamUpdate update = new StreamUpdateBuilder()
          .setName(stream)
          .setValue(amount)
          .setYearMatcher(Optional.empty())
          .inferSubtractRecycling()
          .build();
      executeStreamUpdate(update);

      if (displaceTarget != null) {
        EngineNumber cappedInKg = getStream(stream);
        BigDecimal changeInKg = cappedInKg.getValue().subtract(currentInKg.getValue());
        handleDisplacement(stream, amount, changeInKg, displaceTarget);
      }
    }
  }

  /**
   * Apply percentage-based floor operation using lastSpecifiedValue for compounding effect.
   *
   * @param stream the stream name to floor
   * @param amount the percentage floor amount
   * @param displaceTarget the target substance for displacement, or null if no displacement
   */
  private void floorWithPercent(String stream, EngineNumber amount, String displaceTarget) {
    UnitConverter unitConverter = EngineSupportUtils.createUnitConverterWithTotal(this, stream);
    EngineNumber currentValueRaw = getStream(stream);
    EngineNumber currentValue = unitConverter.convert(currentValueRaw, "kg");

    SimulationState simulationState = getStreamKeeper();
    EngineNumber lastSpecified = simulationState.getLastSpecifiedValue(scope, stream);

    if (lastSpecified != null) {
      BigDecimal floorValue = lastSpecified.getValue().multiply(amount.getValue()).divide(new BigDecimal("100"));
      EngineNumber newFloorValue = new EngineNumber(floorValue, lastSpecified.getUnits());

      EngineNumber currentInKg = unitConverter.convert(currentValueRaw, "kg");
      EngineNumber newFloorInKg = unitConverter.convert(newFloorValue, "kg");

      if (currentInKg.getValue().compareTo(newFloorInKg.getValue()) < 0) {
        StreamUpdate update = new StreamUpdateBuilder()
            .setName(stream)
            .setValue(newFloorValue)
            .setYearMatcher(Optional.empty())
            .inferSubtractRecycling()
            .build();
        executeStreamUpdate(update);

        if (displaceTarget != null) {
          EngineNumber finalInKg = getStream(stream);
          BigDecimal changeInKg = finalInKg.getValue().subtract(currentInKg.getValue());
          handleDisplacement(stream, amount, changeInKg, displaceTarget);
        }
      }
    } else {
      EngineNumber convertedMin = unitConverter.convert(amount, "kg");
      BigDecimal changeAmountRaw = convertedMin.getValue().subtract(currentValue.getValue());
      BigDecimal changeAmount = changeAmountRaw.max(BigDecimal.ZERO);

      if (changeAmount.compareTo(BigDecimal.ZERO) > 0) {
        EngineNumber changeWithUnits = new EngineNumber(changeAmount, "kg");
        changeStreamWithoutReportingUnits(stream, changeWithUnits, Optional.empty(), Optional.empty());
        handleDisplacement(stream, amount, changeAmount, displaceTarget);
      }
    }
  }

  /**
   * Apply absolute value-based floor operation.
   *
   * @param stream the stream name to floor
   * @param amount the absolute floor amount
   * @param displaceTarget the target substance for displacement, or null if no displacement
   */
  private void floorWithValue(String stream, EngineNumber amount, String displaceTarget) {
    UnitConverter unitConverter = EngineSupportUtils.createUnitConverterWithTotal(this, stream);
    EngineNumber currentValueRaw = getStream(stream);
    EngineNumber currentValueInAmountUnits = unitConverter.convert(currentValueRaw, amount.getUnits());

    if (currentValueInAmountUnits.getValue().compareTo(amount.getValue()) < 0) {
      EngineNumber currentInKg = unitConverter.convert(currentValueRaw, "kg");
      StreamUpdate update = new StreamUpdateBuilder()
          .setName(stream)
          .setValue(amount)
          .setYearMatcher(Optional.empty())
          .inferSubtractRecycling()
          .build();
      executeStreamUpdate(update);

      if (displaceTarget != null) {
        EngineNumber newInKg = getStream(stream);
        BigDecimal changeInKg = newInKg.getValue().subtract(currentInKg.getValue());
        handleDisplacement(stream, amount, changeInKg, displaceTarget);
      }
    }
  }

}<|MERGE_RESOLUTION|>--- conflicted
+++ resolved
@@ -1070,12 +1070,8 @@
    * @param negativeAllowed If true, negative stream values are permitted
    */
   private void changeStreamWithDisplacementContext(String stream, EngineNumber amount, Scope destinationScope, boolean negativeAllowed) {
-<<<<<<< HEAD
     // Store original scope
     final Scope originalScope = scope;
-=======
-    Scope originalScope = scope;
->>>>>>> 73b3baf1
 
     // Temporarily switch engine scope to destination substance
     scope = destinationScope;
