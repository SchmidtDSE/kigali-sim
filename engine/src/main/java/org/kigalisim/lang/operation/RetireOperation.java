--- conflicted
+++ resolved
@@ -67,12 +67,8 @@
 
     Engine engine = machine.getEngine();
 
-<<<<<<< HEAD
     // Check if this operation should execute in the current year
-    if (!EngineSupportUtils.getIsInRange(yearMatcher, engine.getYear())) {
-=======
     if (!EngineSupportUtils.isInRange(yearMatcher, engine.getYear())) {
->>>>>>> 4909dd2f
       return;
     }
 
