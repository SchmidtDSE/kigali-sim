package org.kigalisim.lang.operation;

import java.math.BigDecimal;
import java.util.Optional;
import org.kigalisim.engine.Engine;
import org.kigalisim.engine.number.EngineNumber;
import org.kigalisim.engine.number.UnitConverter;
import org.kigalisim.engine.state.SimulationState;
import org.kigalisim.engine.state.UseKey;
import org.kigalisim.engine.state.YearMatcher;
import org.kigalisim.engine.support.EngineSupportUtils;
import org.kigalisim.lang.machine.PushDownMachine;
import org.kigalisim.lang.time.ParsedDuring;


/**
 * Operation that retires equipment and immediately replaces it by increasing sales.
 *
 * <p>This operation executes a normal retirement and then increases sales by the
 * same amount, effectively maintaining the equipment population while simulating
 * equipment turnover.</p>
 */
public class RetireWithReplacementOperation implements Operation {

  private final Operation amountOperation;
  private final Optional<ParsedDuring> duringMaybe;

  /**
   * Create a new RetireWithReplacementOperation that applies to all years.
   *
   * @param amountOperation The operation that calculates the retirement rate.
   */
  public RetireWithReplacementOperation(Operation amountOperation) {
    this.amountOperation = amountOperation;
    duringMaybe = Optional.empty();
  }

  /**
   * Create a new RetireWithReplacementOperation that applies to a specific time period.
   *
   * @param amountOperation The operation that calculates the retirement rate.
   * @param during The time period during which this operation applies.
   */
  public RetireWithReplacementOperation(Operation amountOperation, ParsedDuring during) {
    this.amountOperation = amountOperation;
    duringMaybe = Optional.of(during);
  }

  /**
   * Execute the retire and replacement operation.
   *
   * <div>
   * This operation executes a normal retirement and then increases sales by the actual
   * retirement amount, effectively maintaining the equipment population while simulating
   * equipment turnover. The operation:
   *
   * <ul>
   * <li>Executes the amount operation to calculate the retirement rate</li>
   * <li>Validates that the current year is in the specified time range</li>
   * <li>Checks for mixed retire commands with and without replacement</li>
   * <li>Determines target units for replacement based on last specified sales units</li>
   * <li>Measures equipment before and after retirement to calculate actual reduction</li>
   * <li>Increases sales by the actual reduction amount to replace retired equipment</li>
   * </ul>
   * </div>
   */
  @Override
  public void execute(PushDownMachine machine) {
    amountOperation.execute(machine);

    ParsedDuring parsedDuring = duringMaybe.orElseGet(
        () -> new ParsedDuring(Optional.empty(), Optional.empty())
    );
    YearMatcher yearMatcher = parsedDuring.buildYearMatcher(machine);

    Engine engine = machine.getEngine();

<<<<<<< HEAD
    // Check if this operation should execute in the current year
    if (!EngineSupportUtils.getIsInRange(yearMatcher, engine.getYear())) {
=======
    if (!EngineSupportUtils.isInRange(yearMatcher, engine.getYear())) {
>>>>>>> 4909dd2f
      return;
    }

    handleMixedReplacement(engine);

    String targetUnits = determineTargetUnits(engine);

    UnitConverter unitConverter = EngineSupportUtils.createUnitConverterWithTotal(engine, "sales");
    handleReduction(machine, engine, yearMatcher, unitConverter, targetUnits);
  }

  /**
   * Check for mixed retire commands with and without replacement.
   *
   * <div>
   * Validates that if retirement has already been calculated in this step, the current
   * operation also has replacement enabled. Throws an exception if there's a mix of retire
   * commands with and without replacement in the same step.
   * </div>
   *
   * @param engine The current simulation engine.
   */
  private void handleMixedReplacement(Engine engine) {
    SimulationState simulationState = engine.getStreamKeeper();
    UseKey scope = engine.getScope();
    boolean retireCalculated = simulationState.getRetireCalculatedThisStep(scope);
    if (retireCalculated) {
      boolean currentReplacement = simulationState.getHasReplacementThisStep(scope);
      if (!currentReplacement) {
        throw new RuntimeException(
            "Cannot mix retire commands with and without replacement in same step for "
            + scope.getApplication() + "/" + scope.getSubstance());
      }
    }
    simulationState.setHasReplacementThisStep(scope, true);
  }

  /**
   * Determine the target units for replacement.
   *
   * <div>
   * Checks what units sales were last specified in and returns the appropriate target
   * units for replacement. If sales were specified in equipment units, returns "units";
   * otherwise returns "kg".
   * </div>
   *
   * @param engine The current simulation engine.
   * @return The target units for replacement ("units" or "kg").
   */
  private String determineTargetUnits(Engine engine) {
    SimulationState simulationState = engine.getStreamKeeper();
    UseKey scope = engine.getScope();
    EngineNumber lastSalesValue = simulationState.getLastSpecifiedValue(scope, "sales");

    if (lastSalesValue != null && lastSalesValue.hasEquipmentUnits()) {
      return "units";
    } else {
      return "kg";
    }
  }

  /**
   * Handle the retirement and replacement of equipment.
   *
   * <div>
   * Gets equipment level before retirement to measure actual reduction, executes the
   * retirement which reduces equipment population, then gets equipment level after
   * retirement and calculates actual reduction. If there was actual retirement (non-zero
   * amount), adds replacement by increasing sales by the actual reduction amount, which
   * increases the equipment population back to compensate for retirement.
   * </div>
   *
   * @param machine The current push down machine.
   * @param engine The current simulation engine.
   * @param yearMatcher The year matcher for this operation.
   * @param unitConverter The unit converter to use for conversions.
   * @param targetUnits The target units for replacement.
   */
  private void handleReduction(PushDownMachine machine, Engine engine, YearMatcher yearMatcher,
      UnitConverter unitConverter, String targetUnits) {
    EngineNumber equipmentBefore = unitConverter.convert(engine.getStream("equipment"), "units");

    final EngineNumber retireAmount = machine.getResult();
    engine.retire(retireAmount, yearMatcher);

    EngineNumber equipmentAfter = unitConverter.convert(engine.getStream("equipment"), "units");
    BigDecimal actualReduction = equipmentBefore.getValue().subtract(equipmentAfter.getValue());

    boolean hadReduction = actualReduction.compareTo(BigDecimal.ZERO) > 0;
    if (hadReduction) {
      EngineNumber replacementAmount = unitConverter.convert(
          new EngineNumber(actualReduction, "units"),
          targetUnits
      );
      engine.changeStream("sales", replacementAmount, yearMatcher);
    }
  }
}<|MERGE_RESOLUTION|>--- conflicted
+++ resolved
@@ -75,12 +75,8 @@
 
     Engine engine = machine.getEngine();
 
-<<<<<<< HEAD
     // Check if this operation should execute in the current year
-    if (!EngineSupportUtils.getIsInRange(yearMatcher, engine.getYear())) {
-=======
     if (!EngineSupportUtils.isInRange(yearMatcher, engine.getYear())) {
->>>>>>> 4909dd2f
       return;
     }
 
