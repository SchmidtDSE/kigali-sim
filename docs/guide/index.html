<html>
  <head>
    <title>Guide</title>
    <link href="/guide/guide.css?v=EPOCH" rel="stylesheet" type="text/css" />
  </head>
  <body>
    <a href="#main" class="skip-link">Skip to main content</a>
    <header>
      This page provides documentation on how to use the open source Kigali Sim.
      <a href="/">Return to tool</a>.
    </header>
    <main id="main">
      <h1>Kigali Sim Guide</h1>

      <p>
        Hello! This website provides a series of tutorials intended to help you get started with the
        <a href="/">Kigali Sim</a>. If you are new, consider starting with the
        <a href="/guide/tutorial_01.html">first tutorial</a>.
      </p>

      <p>
        This tutorial series follows a progressive learning path using ABC Country, a hypothetical medium-sized nation where we build up an increasingly sophisticated model together. You'll learn both point-and-click interface techniques and QubecTalk programming to master comprehensive HFC phase-down analysis.
      </p>

      <section id="tutorials">
        <h2>Tutorials</h2>

<<<<<<< HEAD
        <p>
          All numbers are intentionally fake and used only for demonstrative purposes. Please keep in
          mind that this software is still under development. We encourage your ideas as our living
          software continues to grow based on your feedback. However, please note that things may also
          change and this guide may be refined.
        </p>

        <section id="introduction" class="no-border">
=======
        <section id="introduction">
>>>>>>> e1d8c276
          <h3>Introduction</h3>
          <ul>
            <li><a href="/guide/tutorial_01.html"><strong>Tutorial 1:</strong> Introduction to Kigali Sim</a> - Understanding HFCs and how Kigali Sim can help</li>
          </ul>
        </section>
<<<<<<< HEAD

        <section id="ui-based-authoring" class="no-border">
          <h3>UI-based Authoring</h3>
          <ul>
            <li><a href="/guide/tutorial_02.html"><strong>Tutorial 2:</strong> Single Application and Substance</a> - Start with the basic building blocks of a simulation</li>
            <li><a href="/guide/tutorial_03.html"><strong>Tutorial 3:</strong> Multiple Applications and Substances</a> - Expanding to multiple sectors and refrigerants</li>
            <li><a href="/guide/tutorial_04.html"><strong>Tutorial 4:</strong> Growth and Trade</a> - Adding economic growth projections and import flows</li>
            <li><a href="/guide/tutorial_05.html"><strong>Tutorial 5:</strong> Business-as-Usual Projections</a> - Creating comprehensive baseline scenarios</li>
            <li><a href="/guide/tutorial_06.html"><strong>Tutorial 6:</strong> Policy Interventions</a> - Implementing and comparing policy scenarios</li>
          </ul>
        </section>

        <section id="code-based-authoring" class="no-border">
          <h3>Code-based Authoring</h3>
          <ul>
            <li><a href="/guide/tutorial_07.html"><strong>Tutorial 7:</strong> First Code</a> - Discovering QubecTalk and implementing multi-substance recycling policies</li>
            <li><a href="/guide/tutorial_08.html"><strong>Tutorial 8:</strong> Equipment Units and Alternative Data</a> - Unit-based modeling as an alternative to volume-based consumption</li>
            <li><a href="/guide/tutorial_09.html"><strong>Tutorial 9:</strong> Command Line and Monte Carlo Analysis</a> - Advanced uncertainty analysis using probabilistic programming</li>
            <li><a href="/guide/tutorial_10.html"><strong>Tutorial 10:</strong> Custom Policies with Code</a> - Advanced policy modeling with induced demand (under construction)</li>
          </ul>
        </section>
      </section>

      <section id="qubectalk-reference">
        <h2>QubecTalk Reference</h2>

        <p>
          Complete reference documentation for QubecTalk, the domain-specific language used by Kigali Sim for advanced modeling and policy analysis.
        </p>

        <ul>
          <li><a href="/guide/qubectalk_stanzas.html"><strong>Stanzas Reference</strong></a> - Program structure including default, policy, and simulations blocks</li>
          <li><a href="/guide/qubectalk_commands.html"><strong>Commands Reference</strong></a> - Executable statements for substance properties, consumption, and policy interventions</li>
          <li><a href="/guide/qubectalk_language_features.html"><strong>Language Features Reference</strong></a> - Advanced features including conditional logic, probabilistic sampling, and mathematical operations</li>
        </ul>
=======

        <section id="ui-based-authoring">
          <h3>UI-based Authoring</h3>
          <ul>
            <li><a href="/guide/tutorial_02.html"><strong>Tutorial 2:</strong> Single Application and Substance</a> - Start with the basic building blocks of a simulation</li>
            <li><a href="/guide/tutorial_03.html"><strong>Tutorial 3:</strong> Multiple Applications and Substances</a> - Expanding to multiple sectors and refrigerants</li>
            <li><a href="/guide/tutorial_04.html"><strong>Tutorial 4:</strong> Growth and Trade</a> - Adding economic growth projections and import flows</li>
            <li><a href="/guide/tutorial_05.html"><strong>Tutorial 5:</strong> Business-as-Usual Projections</a> - Creating comprehensive baseline scenarios</li>
            <li><a href="/guide/tutorial_06.html"><strong>Tutorial 6:</strong> Policy Interventions</a> - Implementing and comparing policy scenarios</li>
          </ul>
        </section>

        <section id="code-based-authoring">
          <h3>Code-based Authoring</h3>
          <ul>
            <li><a href="/guide/tutorial_07.html"><strong>Tutorial 7:</strong> First Code</a> - Discovering QubecTalk and implementing multi-substance recycling policies</li>
            <li><a href="/guide/tutorial_08.html"><strong>Tutorial 8:</strong> Equipment Units and Alternative Data</a> - Unit-based modeling as an alternative to volume-based consumption</li>
            <li><a href="/guide/tutorial_09.html"><strong>Tutorial 9:</strong> Command Line and Monte Carlo Analysis</a> - Advanced uncertainty analysis using probabilistic programming</li>
            <li><a href="/guide/tutorial_10.html"><strong>Tutorial 10:</strong> Custom Policies with Code</a> - Advanced policy modeling with induced demand (under construction)</li>
          </ul>
        </section>

        <p>
          All numbers are intentionally fake and used only for demonstrative purposes. Please keep in
          mind that this software is still under development. We encourage your ideas as our living
          software continues to grow based on your feedback. However, please note that things may also
          change and this guide may be refined.
        </p>
>>>>>>> e1d8c276
      </section>

      <section>
        <h2>Get help</h2>
        Need assistance? Email us at
        <a href="mailto:hello@mlf-policy-explorer.org">hello@mlf-policy-explorer.org</a> or
        <a href="https://vimeo.com/1061085671?share=copy" target="_blank"
          >learn about all of the support options</a
        >
        offered by our University of California Berkeley team.
      </section>

      <section>
        <h2>Formal documentation</h2>

        In addition to the <a href="#tutorials">tutorials</a>,
        <a href="/guide/qubectalk.pdf">formal documentation on the engine</a> is also available.
        This living specification document provides a robust technical description of this work.
      </section>
      <section>
        <h2>Coming Soon</h2>

        Some parts of our documentation are still under construction. Please see below:

        <ul>
          <li>What is Kigali Sim?</li>
          <li>Simulate with probabilities and uncertainty</li>
          <li>Examples / gallery</li>
        </ul>

        Some of these features may be available within the tool but tutorials are not yet available.
        Please watch this page for additional updates.
      </section>
      <section>
        <h2>License and Dedication</h2>
        Code is released under the
        <a href="https://opensource.org/license/bsd-3-clause">BSD 3-Clause License</a>. Everything
        else in this guide is released under the
        <a href="https://creativecommons.org/licenses/by/4.0/">CC-BY License</a>. This guide is
        dedicated to Barbara Berke and her dedication to making computation available to everyone.
      </section>
    </main>
  </body>
</html><|MERGE_RESOLUTION|>--- conflicted
+++ resolved
@@ -25,7 +25,6 @@
       <section id="tutorials">
         <h2>Tutorials</h2>
 
-<<<<<<< HEAD
         <p>
           All numbers are intentionally fake and used only for demonstrative purposes. Please keep in
           mind that this software is still under development. We encourage your ideas as our living
@@ -34,15 +33,11 @@
         </p>
 
         <section id="introduction" class="no-border">
-=======
-        <section id="introduction">
->>>>>>> e1d8c276
           <h3>Introduction</h3>
           <ul>
             <li><a href="/guide/tutorial_01.html"><strong>Tutorial 1:</strong> Introduction to Kigali Sim</a> - Understanding HFCs and how Kigali Sim can help</li>
           </ul>
         </section>
-<<<<<<< HEAD
 
         <section id="ui-based-authoring" class="no-border">
           <h3>UI-based Authoring</h3>
@@ -50,8 +45,8 @@
             <li><a href="/guide/tutorial_02.html"><strong>Tutorial 2:</strong> Single Application and Substance</a> - Start with the basic building blocks of a simulation</li>
             <li><a href="/guide/tutorial_03.html"><strong>Tutorial 3:</strong> Multiple Applications and Substances</a> - Expanding to multiple sectors and refrigerants</li>
             <li><a href="/guide/tutorial_04.html"><strong>Tutorial 4:</strong> Growth and Trade</a> - Adding economic growth projections and import flows</li>
-            <li><a href="/guide/tutorial_05.html"><strong>Tutorial 5:</strong> Business-as-Usual Projections</a> - Creating comprehensive baseline scenarios</li>
-            <li><a href="/guide/tutorial_06.html"><strong>Tutorial 6:</strong> Policy Interventions</a> - Implementing and comparing policy scenarios</li>
+            <li><a href="/guide/tutorial_05.html"><strong>Tutorial 5:</strong> Simple Policies</a> - ABC Country's first policy intervention using a sales permitting system</li>
+            <li><a href="/guide/tutorial_06.html"><strong>Tutorial 6:</strong> Recycling</a> - Exploring secondary material through recycling programs</li>
           </ul>
         </section>
 
@@ -59,7 +54,7 @@
           <h3>Code-based Authoring</h3>
           <ul>
             <li><a href="/guide/tutorial_07.html"><strong>Tutorial 7:</strong> First Code</a> - Discovering QubecTalk and implementing multi-substance recycling policies</li>
-            <li><a href="/guide/tutorial_08.html"><strong>Tutorial 8:</strong> Equipment Units and Alternative Data</a> - Unit-based modeling as an alternative to volume-based consumption</li>
+            <li><a href="/guide/tutorial_08.html"><strong>Tutorial 8:</strong> Equipment Units-Based Modeling</a> - Alternative consumption specification using equipment sales data</li>
             <li><a href="/guide/tutorial_09.html"><strong>Tutorial 9:</strong> Command Line and Monte Carlo Analysis</a> - Advanced uncertainty analysis using probabilistic programming</li>
             <li><a href="/guide/tutorial_10.html"><strong>Tutorial 10:</strong> Custom Policies with Code</a> - Advanced policy modeling with induced demand (under construction)</li>
           </ul>
@@ -78,36 +73,7 @@
           <li><a href="/guide/qubectalk_commands.html"><strong>Commands Reference</strong></a> - Executable statements for substance properties, consumption, and policy interventions</li>
           <li><a href="/guide/qubectalk_language_features.html"><strong>Language Features Reference</strong></a> - Advanced features including conditional logic, probabilistic sampling, and mathematical operations</li>
         </ul>
-=======
 
-        <section id="ui-based-authoring">
-          <h3>UI-based Authoring</h3>
-          <ul>
-            <li><a href="/guide/tutorial_02.html"><strong>Tutorial 2:</strong> Single Application and Substance</a> - Start with the basic building blocks of a simulation</li>
-            <li><a href="/guide/tutorial_03.html"><strong>Tutorial 3:</strong> Multiple Applications and Substances</a> - Expanding to multiple sectors and refrigerants</li>
-            <li><a href="/guide/tutorial_04.html"><strong>Tutorial 4:</strong> Growth and Trade</a> - Adding economic growth projections and import flows</li>
-            <li><a href="/guide/tutorial_05.html"><strong>Tutorial 5:</strong> Business-as-Usual Projections</a> - Creating comprehensive baseline scenarios</li>
-            <li><a href="/guide/tutorial_06.html"><strong>Tutorial 6:</strong> Policy Interventions</a> - Implementing and comparing policy scenarios</li>
-          </ul>
-        </section>
-
-        <section id="code-based-authoring">
-          <h3>Code-based Authoring</h3>
-          <ul>
-            <li><a href="/guide/tutorial_07.html"><strong>Tutorial 7:</strong> First Code</a> - Discovering QubecTalk and implementing multi-substance recycling policies</li>
-            <li><a href="/guide/tutorial_08.html"><strong>Tutorial 8:</strong> Equipment Units and Alternative Data</a> - Unit-based modeling as an alternative to volume-based consumption</li>
-            <li><a href="/guide/tutorial_09.html"><strong>Tutorial 9:</strong> Command Line and Monte Carlo Analysis</a> - Advanced uncertainty analysis using probabilistic programming</li>
-            <li><a href="/guide/tutorial_10.html"><strong>Tutorial 10:</strong> Custom Policies with Code</a> - Advanced policy modeling with induced demand (under construction)</li>
-          </ul>
-        </section>
-
-        <p>
-          All numbers are intentionally fake and used only for demonstrative purposes. Please keep in
-          mind that this software is still under development. We encourage your ideas as our living
-          software continues to grow based on your feedback. However, please note that things may also
-          change and this guide may be refined.
-        </p>
->>>>>>> e1d8c276
       </section>
 
       <section>
