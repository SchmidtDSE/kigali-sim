--- conflicted
+++ resolved
@@ -1262,12 +1262,8 @@
         Set
         <span class="sel long">
           <select class="set-target-input" aria-label="Target for set command">
-<<<<<<< HEAD
+            <option value="sales">all sales</option>
             <option value="domestic">domestic</option>
-=======
-            <option value="sales">all sales</option>
-            <option value="manufacture">domestic manufacture</option>
->>>>>>> 6ec3dd30
             <option value="import">import</option>
             <option value="export">export</option>
             <option value="equipment">equipment</option>
@@ -1324,12 +1320,8 @@
           Change
             <span class="sel long">
               <select class="change-target-input" aria-label="Target for change command">
-<<<<<<< HEAD
+                <option value="sales">all sales</option>
                 <option value="domestic">domestic</option>
-=======
-                <option value="sales">all sales</option>
-                <option value="manufacture">domestic manufacture</option>
->>>>>>> 6ec3dd30
                 <option value="import">import</option>
                 <option value="export">export</option>
                 <option value="equipment">equipment</option>
@@ -1397,12 +1389,8 @@
         </span>
         <span class="sel long">
           <select class="limit-target-input" aria-label="Target for limit command">
-<<<<<<< HEAD
+            <option value="sales">all sales</option>
             <option value="domestic">domestic</option>
-=======
-            <option value="sales">all sales</option>
-            <option value="manufacture">domestic manufacture</option>
->>>>>>> 6ec3dd30
             <option value="import">import</option>
             <option value="export">export</option>
             <option value="equipment">equipment</option>
@@ -1442,12 +1430,8 @@
               <option value="">nothing</option>
             </optgroup>
             <optgroup label="Streams">
-<<<<<<< HEAD
+              <option value="sales">all sales</option>
               <option value="domestic">domestic</option>
-=======
-              <option value="sales">all sales</option>
-              <option value="manufacture">domestic manufacture</option>
->>>>>>> 6ec3dd30
               <option value="import">import</option>
               <option value="export">export</option>
               <option value="equipment">equipment</option>
@@ -1532,12 +1516,8 @@
               <option value="">nothing</option>
             </optgroup>
             <optgroup label="Streams">
-<<<<<<< HEAD
+              <option value="sales">all sales</option>
               <option value="domestic">domestic</option>
-=======
-              <option value="sales">all sales</option>
-              <option value="manufacture">domestic manufacture</option>
->>>>>>> 6ec3dd30
               <option value="import">import</option>
               <option value="export">export</option>
               <option value="equipment">equipment</option>
@@ -1595,12 +1575,8 @@
         </span>
         <span class="sel long">
           <select class="replace-target-input" aria-label="Target for replace command">
-<<<<<<< HEAD
+            <option value="sales">all sales</option>
             <option value="domestic">domestic</option>
-=======
-            <option value="sales">all sales</option>
-            <option value="manufacture">domestic manufacture</option>
->>>>>>> 6ec3dd30
             <option value="import">import</option>
             <option value="export">export</option>
             <option value="equipment">equipment</option>
