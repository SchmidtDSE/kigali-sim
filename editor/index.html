--- conflicted
+++ resolved
@@ -182,7 +182,6 @@
           ⚠️ Note: this prototype is outdated. We will be releasing the beta version shortly.
         </p>
 
-<<<<<<< HEAD
         <p>
           <label>
             <input type="checkbox" id="privacy-confirmation-check" checked />
@@ -190,10 +189,6 @@
           </label>
         </p>
 
-        <div id="initial-loading-indicator">
-          <img src="/style/90-ring.svg" alt="Loading indicator" /> Loading please wait...
-        </div>
-=======
         <p id="welcome-preferences">
           <div class="storage-preferences">
             <label>
@@ -201,12 +196,11 @@
               💾 Save preferences and simulation locally
             </label>
           </div>
-
-          <div id="initial-loading-indicator">
-            <img src="/style/90-ring.svg" alt="Loading indicator" /> Loading please wait...
-          </div>
         </p>
->>>>>>> b22f417f
+
+        <div id="initial-loading-indicator">
+          <img src="/style/90-ring.svg" alt="Loading indicator" /> Loading please wait...
+        </div>
 
         <div id="continue-buttons-panel" class="buttons-panel">
           <a href="#" id="continue-button" class="primary">Continue</a>
