/**
 * Entrypoint into the tool.
 *
 * @license BSD, see LICENSE.md.
 */

import {CodeEditorPresenter} from "code_editor";
import {LocalStorageKeeper} from "local_storage_keeper";
import {EphemeralStorageKeeper} from "storage_keeper";
import {ReportDataWrapper} from "report_data";
import {ResultsPresenter} from "results";
import {UiEditorPresenter} from "ui_editor";
import {UiTranslatorCompiler} from "ui_translator";
import {UpdateUtil} from "updates";
import {WasmBackend, WasmLayer, BackendResult} from "wasm_backend";

const INCOGNITO_MESSAGE = [
  "This will clear your preferences and prior simulations upon closing this tab. Your preferences",
  "and actions during this session will also be deleted when you close the tab. Do you want to",
  "continue?",
].join(" ");
const CLEAR_ALL_DATA_MESSAGE = [
  "This will clear all saved preferences and the current model you are working on in the designer",
  "and editor. Do you want to continue?",
].join(" ");

/**
 * Manages the running indicator and progress bar display.
 */
class RunningIndicatorPresenter {
  constructor() {
    const self = this;
    self._runningIndicator = document.getElementById("running-indicator");
    self._progressBar = document.getElementById("simulation-progress");
    self._resultsSection = document.getElementById("results");
  }

  /**
   * Show the running indicator with progress at 0%.
   */
  show() {
    const self = this;
    self.reset();
    self._resultsSection.style.display = "block";
    self._runningIndicator.style.display = "block";
  }

  /**
   * Hide the running indicator.
   */
  hide() {
    const self = this;
    self._runningIndicator.style.display = "none";
  }

  /**
   * Update the progress bar.
   * @param {number} percentage - Progress percentage (0-100)
   */
  updateProgress(percentage) {
    const self = this;
    self._progressBar.value = percentage;
  }

  /**
   * Reset progress to 0%.
   */
  reset() {
    const self = this;
    self.updateProgress(0);
  }
}

const HELP_TEXT = "Would you like our help in resolving this issue?";

const WHITESPACE_REGEX = new RegExp("^\\s*$");
const NEW_FILE_MSG = [
  "Starting a new file will clear your current work.",
  "Do you want to to continue?",
].join(" ");

/**
 * Presenter controlling the main simluation buttons.
 *
 * Presenter which controls the functionality of the script and run button panel
 * in the UI which allow for basic tool functionality (switching authoring modes
 * and running the simulation).
 */
class ButtonPanelPresenter {
  /**
   * Creates a new ButtonPanelPresenter instance.
   *
   * @param {HTMLElement} root - The root element containing the button panel.
   * @param {Function} onBuild - Callback function triggered when build/run is initiated.
   */
  constructor(root, onBuild) {
    const self = this;
    self._root = root;

    self._availableDisplay = self._root.querySelector("#available-panel");
    self._autorunDisplay = self._root.querySelector("#auto-run-panel");
    self._loadingDisplay = self._root.querySelector("#loading");
    self._runButton = self._root.querySelector("#run-button");

    self._onBuild = onBuild;
    self._runButton.addEventListener("click", (run) => {
      self._onBuild(run);
    });

    self.enable();
  }

  /**
   * Enables the button panel and shows available options.
   */
  enable() {
    const self = this;
    self._availableDisplay.style.display = "block";
    self._autorunDisplay.style.display = "block";
    self._loadingDisplay.style.display = "none";
  }

  /**
   * Disables the button panel and shows loading state.
   */
  disable() {
    const self = this;
    self._availableDisplay.style.display = "none";
    self._autorunDisplay.style.display = "none";
    self._loadingDisplay.style.display = "block";
  }

  /**
   * Hides script-related buttons.
   */
  hideScriptButtons() {
    const self = this;
    self._runButton.style.display = "none";
  }

  /**
   * Shows script-related buttons.
   */
  showScriptButtons() {
    const self = this;
    self._runButton.style.display = "inline-block";
  }
}

/**
 * Main presenter class that coordinates the application's functionality.
 */
class MainPresenter {
  /**
   * Creates a new MainPresenter instance and initializes the application.
   */
  constructor() {
    const self = this;

    self._hasCompilationErrors = false;

    // Initialize the running indicator presenter
    self._runningIndicatorPresenter = new RunningIndicatorPresenter();

    // Initialize the storage keeper based on save preferences checkbox
    const savePreferencesCheckbox = document.getElementById("save-preferences-checkbox");
    const shouldSave = savePreferencesCheckbox.checked;
    self._localStorageKeeper = shouldSave ? new LocalStorageKeeper() : new EphemeralStorageKeeper();
    // Create progress callback
    const progressCallback = (progress) => {
      const percentage = Math.round(progress * 100);
      self._runningIndicatorPresenter.updateProgress(percentage);
    };

    // Initialize the WASM backend for worker-based execution
    self._wasmLayer = new WasmLayer(progressCallback);
    self._wasmBackend = new WasmBackend(self._wasmLayer, progressCallback);

    self._codeEditorPresenter = new CodeEditorPresenter(
      document.getElementById("code-editor"),
      () => self._onCodeChange(),
      () => self._onAutoRefresh(),
    );
    self._buttonPanelPresenter = new ButtonPanelPresenter(
      document.getElementById("code-buttons-panel"),
      () => self._onBuild(true, false, false),
    );
    self._resultsPresenter = new ResultsPresenter(document.getElementById("results"));

    self._uiEditorPresenter = new UiEditorPresenter(
      false,
      document.getElementById("editor-tabs"),
      document.getElementById("ui-editor-pane"),
      () => self._getCodeAsObj(),
      (codeObj) => self._onCodeObjUpdate(codeObj),
      () => self._codeEditorPresenter.forceUpdate(),
    );

    const source = self._localStorageKeeper.getSource();
    if (source) {
      self._codeEditorPresenter.setCode(source);
      const results = self._getCodeAsObj();
      if (results.getErrors().length > 0 || !results.getProgram().getIsCompatible()) {
        self._uiEditorPresenter.showCode();
      } else {
        self._uiEditorPresenter.forceCodeObj(results.getProgram());
      }
    }

    self._onCodeChange();
    self._setupFileButtons();
    self._setupStorageControls();

    // Initialize update utility and check for updates (fails silently if offline)
    self._updateUtil = new UpdateUtil();
    self._checkForUpdates();
  }

  /**
   * Handles code change events and updates the UI accordingly.
   *
   * @private
   */
  _onCodeChange() {
    const self = this;
    const code = self._codeEditorPresenter.getCode();
    if (WHITESPACE_REGEX.test(code)) {
      self._buttonPanelPresenter.hideScriptButtons();
      self._uiEditorPresenter.refresh(null);
    } else {
      self._buttonPanelPresenter.showScriptButtons();
      self._onBuild(false, false, false);
    }
    self._localStorageKeeper.setSource(code);

    const encodedValue = encodeURI("data:text/qubectalk;charset=utf-8," + code);
    const saveButton = document.getElementById("save-file-button");
    saveButton.href = encodedValue;
  }

  /**
   * Handles automatic refresh after 3 seconds of no code changes.
   * Only runs the simulation if there are no compilation errors.
   *
   * @private
   */
  _onAutoRefresh() {
    const self = this;
    if (!self._hasCompilationErrors && self._shouldAutoRun()) {
      self._onBuild(true, false, true);
    }
  }

  /**
   * Checks if auto-run should be executed based on tab and checkbox state.
   *
   * @returns {boolean} True if auto-run should execute, false otherwise.
   * @private
   */
  _shouldAutoRun() {
    const self = this;
    return self._isOnCodeEditorTab() && self._isAutoRunEnabled();
  }

  /**
   * Checks if the user is currently on the code editor tab.
   *
   * @returns {boolean} True if on code editor tab, false otherwise.
   * @private
   */
  _isOnCodeEditorTab() {
    const codeEditorPane = document.getElementById("code-editor-pane");
    return codeEditorPane && codeEditorPane.getAttribute("hidden") !== "hidden";
  }

  /**
   * Checks if the auto-run checkbox is checked.
   *
   * @returns {boolean} True if auto-run is enabled, false otherwise.
   * @private
   */
  _isAutoRunEnabled() {
    const autoRunCheck = document.getElementById("auto-run-check");
    return autoRunCheck && autoRunCheck.checked;
  }

  /**
   * Shows a message indicating no results were produced.
   *
   * @private
   */
  _showNoResultsMessage() {
    const self = this;
    const resultsSection = document.getElementById("results");
    resultsSection.style.display = "block";

    // Show the pre-existing no-results message
    const noResultsMessage = document.getElementById("no-results-message");
    if (noResultsMessage) {
      noResultsMessage.style.display = "block";
    }
  }


  /**
   * Shows the error indicator overlay in the results section.
   * This displays an error message when simulations fail.
   *
   * @private
   */
  _showErrorIndicator() {
    const self = this;
    const resultsSection = document.getElementById("results");
    const errorIndicator = document.getElementById("error-indicator");
    const runningIndicator = document.getElementById("running-indicator");

    if (resultsSection && errorIndicator) {
      resultsSection.style.display = "block";
      if (runningIndicator) {
        runningIndicator.style.display = "none";
      }
      errorIndicator.style.display = "block";
    }
  }

  /**
   * Hides the error indicator overlay in the results section.
   *
   * @private
   */
  _hideErrorIndicator() {
    const self = this;
    const errorIndicator = document.getElementById("error-indicator");

    if (errorIndicator) {
      errorIndicator.style.display = "none";
    }
  }

  /**
   * Handles build/run events and compiles/executes the code.
   *
   * @param {boolean} run - Flag indicating if to execute the code after
   *     compilation.
   * @param {boolean} resetFilters - Flag indicating if to reset the results
   *     UI filter values. Defaults to false if not given.
   * @param {boolean} isAutoRefresh - Flag indicating if this is triggered by
   *     auto-refresh. Defaults to false if not given.
   * @private
   */
  _onBuild(run, resetFilters, isAutoRefresh) {
    const self = this;
    self._buttonPanelPresenter.disable();

    if (resetFilters === undefined) {
      resetFilters = false;
    }

    if (isAutoRefresh === undefined) {
      isAutoRefresh = false;
    }

    const execute = async () => {
      const code = self._codeEditorPresenter.getCode();

      // First, validate syntax using the UI translator compiler (for UI feedback)
      const compiler = new UiTranslatorCompiler();
      const validationResult = compiler.compile(code);

      const compileErrors = validationResult.getErrors();
      const hasErrors = compileErrors.length > 0;
      self._hasCompilationErrors = hasErrors;

      if (hasErrors) {
        self._codeEditorPresenter.showError(compileErrors[0]);
        self._buttonPanelPresenter.enable();
        return;
      } else {
        self._codeEditorPresenter.hideError();
      }

      if (run) {
        // Show the running indicator when simulation starts
        self._runningIndicatorPresenter.show();

        try {
          // Execute using the WASM backend worker
          const programResult = await self._wasmBackend.execute(code);

          // Hide the running indicator when execution completes
          self._runningIndicatorPresenter.hide();

          if (programResult.getParsedResults().length === 0) {
            self._showNoResultsMessage();
          } else {
            if (resetFilters) {
              self._resultsPresenter.resetFilter();
            }
            self._onResult(programResult);
          }

          // Clear any previous runtime errors when execution succeeds during auto-refresh
          if (isAutoRefresh) {
            self._codeEditorPresenter.hideError();
          }
        } catch (e) {
          // Show error indicator on simulation failure
          self._showErrorIndicator();

          console.log(e);
          const message = "Execution error: " + e.message;
          if (!isAutoRefresh) {
            alertWithHelpOption(message);
          } else {
            self._codeEditorPresenter.showError(message);
          }
          captureSentryMessage(message, "error");
        }
      }
    };

    const executeSafe = async () => {
      try {
        await execute();
      } catch (e) {
        const message = "Execute error: " + e;
        if (!isAutoRefresh) {
          alertWithHelpOption(message);
        } else {
          self._codeEditorPresenter.showError(message);
        }
        captureSentryMessage(message, "error");
      }
      self._buttonPanelPresenter.enable();
    };

    setTimeout(executeSafe, 50);

    const codeObjResults = self._getCodeAsObj();
    if (codeObjResults.getErrors() == 0) {
      const codeObj = codeObjResults.getProgram();

      if (self._uiEditorPresenter !== null) {
        self._uiEditorPresenter.refresh(codeObj);
      }
    }
  }

  /**
   * Handles program execution results and displays them.
   *
   * @param {BackendResult} backendResult - The backend result containing CSV and parsed data.
   * @private
   */
  _onResult(backendResult) {
    const self = this;

    // Hide any existing no-results message and error indicator
    const noResultsMessage = document.getElementById("no-results-message");
    if (noResultsMessage) {
      noResultsMessage.style.display = "none";
    }
    self._hideErrorIndicator();

    const resultsWrapped = new ReportDataWrapper(backendResult.getParsedResults());
    self._resultsPresenter.showResults(resultsWrapped, backendResult);
  }

  /**
   * Gets the code as an object representation.
   *
   * @param {string} [overrideCode] - Optional code to use instead of editor content.
   * @returns {Object} The compiled code object.
   * @private
   */
  _getCodeAsObj(overrideCode) {
    const self = this;
    const code = overrideCode === undefined ? self._codeEditorPresenter.getCode() : overrideCode;
    const compiler = new UiTranslatorCompiler();
    const result = compiler.compile(code);
    return result;
  }

  /**
   * Handles code object updates and refreshes the UI.
   *
   * @param {Object} codeObj - The updated code object.
   * @private
   */
  _onCodeObjUpdate(codeObj) {
    const self = this;
    const newCode = codeObj.toCode(0);
    self._codeEditorPresenter.setCode(newCode);

    if (self._uiEditorPresenter !== null) {
      self._uiEditorPresenter.refresh(codeObj);
    }

    if (codeObj.getScenarios() == 0) {
      self._resultsPresenter.hide();
      return;
    }

    self._onBuild(true, false, false);
  }

  /**
   * Checks for application updates and shows dialog if available.
   *
   * This method fails silently on all errors to support offline usage.
   * Only checks for updates in WASM builds, not during engine development.
   *
   * @private
   */
  async _checkForUpdates() {
    const self = this;
    try {
      const updateAvailable = await self._updateUtil.checkForUpdates();
      if (updateAvailable) {
        await self._updateUtil.showUpdateDialog();
      }
    } catch (error) {
      // Fail silently - likely due to offline
      console.debug("Update check did not respond, possibly offline:", error);
    }
  }

  /**
   * Sets up file-related button handlers.
   *
   * @private
   */
  _setupFileButtons() {
    const self = this;

    const loadFileDialog = document.getElementById("load-file-dialog");

    const setCode = (code, resetFilters) => {
      self._codeEditorPresenter.setCode(code);
      self._onCodeChange();
      self._onBuild(true, resetFilters, false);
    };

    const newFileDialog = document.getElementById("new-file-button");
    newFileDialog.addEventListener("click", (event) => {
      event.preventDefault();
      if (confirm(NEW_FILE_MSG)) {
        setCode("");
      }
    });

    const loadFileButton = document.getElementById("load-file-button");
    loadFileButton.addEventListener("click", (event) => {
      event.preventDefault();
      loadFileDialog.showModal();
    });

    const cancelButton = loadFileDialog.querySelector(".cancel-button");
    cancelButton.addEventListener("click", (event) => {
      event.preventDefault();
      loadFileDialog.close();
    });

    const loadButton = loadFileDialog.querySelector(".load-button");
    loadButton.addEventListener("click", (event) => {
      event.preventDefault();

      const file = loadFileDialog.querySelector(".upload-file").files[0];
      if (file) {
        const reader = new FileReader();
        reader.readAsText(file, "UTF-8");
        reader.onload = (event) => {
          const newCode = event.target.result;
          setCode(newCode, true);
          self._uiEditorPresenter.enableAllSections();
          loadFileDialog.close();
        };
      }
    });
  }

  /**
   * Sets up storage control event handlers for checkbox and clear button.
   * @private
   */
  _setupStorageControls() {
    const self = this;

    // Set up the save preferences checkbox
    const savePreferencesCheckbox = document.getElementById("save-preferences-checkbox");
    savePreferencesCheckbox.addEventListener("change", (event) => {
      self._handleSavePreferencesChange(event.target.checked);
    });

    // Set up the clear data button
    const clearDataButton = document.getElementById("clear-data-button");
    clearDataButton.addEventListener("click", (event) => {
      event.preventDefault();
      self._handleClearDataClick();
    });
  }

  /**
   * Handles changes to the save preferences checkbox.
   * @param {boolean} savePreferences - Whether to save preferences
   * @private
   */
  _handleSavePreferencesChange(savePreferences) {
    const self = this;

    // Get current code before switching storage keepers
    const currentCode = self._codeEditorPresenter.getCode();

    // Switch to appropriate storage keeper
    if (savePreferences) {
      self._localStorageKeeper = new LocalStorageKeeper();
      // Save current code to new storage keeper
      if (currentCode) {
        self._localStorageKeeper.setSource(currentCode);
      }
    } else {
      // Ask for confirmation before clearing data
      const confirmed = window.confirm(INCOGNITO_MESSAGE);
      if (confirmed) {
        // Clear the current storage keeper before switching
        self._localStorageKeeper.clear();
        self._localStorageKeeper = new EphemeralStorageKeeper();
      } else {
        // Re-check the checkbox if user cancels
        const savePreferencesCheckbox = document.getElementById("save-preferences-checkbox");
        savePreferencesCheckbox.checked = true;
      }
    }
  }

  /**
   * Handles the clear data button click with confirmation.
   * @private
   */
  _handleClearDataClick() {
    const self = this;

    const confirmed = window.confirm(CLEAR_ALL_DATA_MESSAGE);

    if (confirmed) {
      self._localStorageKeeper.clear();
      self._resetApplicationState();
      window.location.reload();
    }
  }

  /**
   * Resets application state after clearing data.
   * @private
   */
  _resetApplicationState() {
    const self = this;

    // Clear the code editor
    self._codeEditorPresenter.setCode("");

    // Reset UI editor
    self._uiEditorPresenter.refresh(null);

    // Clear any results
    self._resultsPresenter.clear();

    // Hide results section
    const resultsSection = document.getElementById("results");
    resultsSection.style.display = "none";

    // Update file save button
    const saveButton = document.getElementById("save-file-button");
    saveButton.href = "data:text/qubectalk;charset=utf-8,";
  }
}

/**
 * Presenter for managing the privacy confirmation checkbox and dialog.
 */
class PrivacyConfirmationPresenter {
  constructor() {
    const self = this;
    self._checkbox = document.getElementById("privacy-confirmation-check");
    self._dialog = document.getElementById("privacy-confirmation-dialog");
    self._closeButton = self._dialog.querySelector(".close-button");

    self._setupEventListeners();
  }

  /**
   * Set up event listeners for checkbox and dialog interactions.
   */
  _setupEventListeners() {
    const self = this;

    // Listen for checkbox changes
    self._checkbox.addEventListener("change", (event) => {
      if (!event.target.checked) {
        self._showDialog();
      }
    });

    // Listen for dialog close button
    self._closeButton.addEventListener("click", (event) => {
      event.preventDefault();
      self._hideDialog();
    });

    // Listen for dialog close via ESC key or backdrop click
    self._dialog.addEventListener("close", () => {
      self._onDialogClose();
    });
  }

  /**
   * Show the privacy confirmation dialog.
   */
  _showDialog() {
    const self = this;
    self._dialog.showModal();
  }

  /**
   * Hide the privacy confirmation dialog.
   */
  _hideDialog() {
    const self = this;
    self._dialog.close();
  }

  /**
   * Handle dialog close event - re-check the checkbox.
   */
  _onDialogClose() {
    const self = this;
    self._checkbox.checked = true;
  }
}

/**
 * Presenter for managing the introduction sequence.
 */
class IntroductionPresenter {
  constructor(localStorageKeeper) {
    const self = this;
    self._localStorageKeeper = localStorageKeeper;
    self._loadingPanel = document.getElementById("loading");
    self._mainHolder = document.getElementById("main-holder");
  }

  /**
   * Initialize the introduction sequence.
   * @return {Promise} Promise that resolves when the user continues.
   */
  async initialize() {
    const self = this;
    const hideIntroduction = self._localStorageKeeper.getHideIntroduction();

    if (hideIntroduction) {
      return Promise.resolve();
    }

    return new Promise((resolve) => {
      self._setupIntroductionUI(resolve);
    });
  }

  /**
   * Set up the introduction UI with buttons.
   * @param {Function} resolve - Callback to resolve the promise when user continues.
   */
  _setupIntroductionUI(resolve) {
    const self = this;
    const loadingIndicator = document.getElementById("initial-loading-indicator");
    const buttonPanel = document.getElementById("continue-buttons-panel");
    const continueButton = document.getElementById("continue-button");
    const dontShowAgainButton = document.getElementById("continue-no-show-button");

    continueButton.onclick = (e) => {
      e.preventDefault();
      loadingIndicator.style.display = "block";
      buttonPanel.style.display = "none";
      resolve();
    };

    dontShowAgainButton.onclick = (e) => {
      e.preventDefault();
      self._localStorageKeeper.setHideIntroduction(true);
      loadingIndicator.style.display = "block";
      buttonPanel.style.display = "none";
      resolve();
    };

    loadingIndicator.style.display = "none";
    buttonPanel.style.display = "block";
  }

  /**
   * Show the main application content.
   */
  _showMainContent() {
    const self = this;
    self._loadingPanel.style.display = "none";
    self._mainHolder.style.display = "block";
  }
}

/**
 * Main entry point for the application.
 */
function main() {
  const onLoad = () => {
    const mainPresenter = new MainPresenter();
<<<<<<< HEAD
    const privacyPresenter = new PrivacyConfirmationPresenter();
=======
    const introPresenter = new IntroductionPresenter(mainPresenter._localStorageKeeper);

    const showApp = async () => {
      await introPresenter.initialize();
      introPresenter._showMainContent();
    };
>>>>>>> b22f417f
    setTimeout(showApp, 500);
  };

  setTimeout(onLoad, 500);
}

/**
 * Show the user an alert and offer help.
 *
 * Show the user an alert to the user with the given message as a confirm
 * dialog. HELP_TEXT will be added to the end. If the user says OK, then
 * they will be redirected to /guide/get_help.html
 *
 * @param message {string} - The message to display.
 */
function alertWithHelpOption(message) {
  if (confirm(message + " " + HELP_TEXT)) {
    window.location.href = "/guide/get_help.html";
  }
}

/**
 * Send a report of an issue to Sentry if enabled.
 */
function captureSentryMessage(message, level) {
  console.log("Sentry message not sent.", message, level);
}

export {
  main,
  IntroductionPresenter,
  RunningIndicatorPresenter,
  ButtonPanelPresenter,
  MainPresenter,
};<|MERGE_RESOLUTION|>--- conflicted
+++ resolved
@@ -812,16 +812,13 @@
 function main() {
   const onLoad = () => {
     const mainPresenter = new MainPresenter();
-<<<<<<< HEAD
     const privacyPresenter = new PrivacyConfirmationPresenter();
-=======
     const introPresenter = new IntroductionPresenter(mainPresenter._localStorageKeeper);
 
     const showApp = async () => {
       await introPresenter.initialize();
       introPresenter._showMainContent();
     };
->>>>>>> b22f417f
     setTimeout(showApp, 500);
   };
 
