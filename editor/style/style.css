@font-face {
  font-family: PublicSans;
  src: url("/third_party/publicsans/fonts/otf/PublicSans-Regular.otf") format("opentype");
}

a.skip-link,
a.skip-link:link,
a.skip-link:visited {
  position: absolute;
  left: -9999px;
  z-index: 999;
  padding: 1em;
  background-color: #333333;
  color: #F0F0F0;
  text-decoration: none;
}

a.skip-link:focus,
a.skip-link:hover,
a.skip-link:active {
  left: 10%;
  transform: none;
  top: 10px;
  color: #FFFFFF;
}

a,
a:link,
a:visited {
  color: #5050C0;
}

a:hover,
a:active {
  color: #202070;
}

dialog {
  max-width: 670px;
  z-index: 1;
  font-size: 14px;
}

dialog h2 {
  margin-top: 0;
  padding-top: 5px;
  margin-bottom: 0;
  padding-bottom: 5px;
  font-size: 18px;
}

dialog label {
  font-weight: bold;
}

dialog .dialog-buttons {
  padding-top: 15px;
  margin-top: 10px;
  border-top: 1px solid #C0C0C0;
}

dialog .form-group {
  margin-bottom: 15px;
}

dialog .form-group input {
  font-size: 13px;
}

dialog .form-group input.long {
  width: 90%;
}

dialog .form-group input.short {
  width: 100px;
}

dialog .instructions {
  padding-bottom: 5px;
  margin-bottom: 10px;
  border-bottom: 1px solid #C0C0C0;
  font-size: 12px;
}

dialog .checkbox-list .future {
  display: none;
}

dialog .contents .instructions {
  border-bottom: 1px dotted #C0C0C0;
  margin-top: 10px;
}

footer {
  margin-bottom: 20px;
}

html {
  background-color: #F9F9F9;
  font-family: PublicSans;
  font-size: 15px;
}

header {
  margin-bottom: 40px;
}

<<<<<<< HEAD
<<<<<<< Updated upstream
=======
=======
>>>>>>> f074674d
/* Base styling for input elements */
input[type="text"],
input[type="number"],
textarea {
  border: 1px solid #cfcfcf;
  padding: 5px;
  background-color: white;
}

/* Focus styling for regular input elements */
input[type="text"]:focus,
input[type="number"]:focus,
textarea:focus {
<<<<<<< HEAD
  outline: 1px solid #A0A0A0;
  border: 1px solid #A0A0A0;
}

>>>>>>> Stashed changes
=======
  outline: 2px solid #A0A0A0;
  outline-offset: 1px;
  border: 1px solid #A0A0A0;
}

>>>>>>> f074674d
main {
  background-color: white;
  padding: 15px;
  border: 1px solid #C0C0C0;
  border-radius: 10px;
  margin-bottom: 30px;
  padding-bottom: 30px;
}

option[disabled] {
  color: #555555;
}

select option[disabled] {
  background-color: #F0F0F0;
}

#code-editor .error-display {
  padding: 10px;
  border-radius: 5px;
  margin-top: 10px;
  border: 1px solid #77eec6;
  background-color: #7fffd4;
  display: none;
}

#code-editor .inner {
  height: 650px;
  overflow: auto;
  border: 1px solid #C0C0C0;
  border-radius: 2px;
}

#editor-tabs {
  margin-bottom: 10px;
}

#loading {
  background-color: white;
  font-size: 15px;
  text-align: left;
  padding: 10px;
  border-radius: 5px;
  border: 1px solid #E0E0E0;
}

#loading h2 {
  font-size: 25px;
}

#loading img {
  height: 20px;
}

#continue-buttons-panel {
  display: none;
  margin-top: 30px;
  padding-top: 20px;
  border-top: 1px dotted #C0C0C0;
  margin-bottom: 10px;
}

#initial-loading-indicator {
  font-size: 20px;
  padding-top: 20px;
}

#main-holder {
  display: none;
}

#results {
  display: none;
  position: relative;
}

#results .running-indicator {
  position: absolute;
  top: 0;
  left: 0;
  right: 0;
  bottom: 0;
  z-index: 100;
  display: none;
}

#results .running-indicator .running-overlay {
  position: absolute;
  top: 0;
  left: 0;
  right: 0;
  bottom: 0;
  background-color: rgba(255, 255, 255, 0.75);
  display: flex;
  flex-direction: column;
  justify-content: center;
  align-items: center;
  text-align: center;
}

#results .running-indicator .running-overlay img {
  width: 60px;
  height: 60px;
  margin-bottom: 10px;
}

#results .running-indicator .running-overlay .running-message {
  font-size: 18px;
  font-weight: bold;
  color: #333;
  margin-bottom: 15px;
}

#results .running-indicator .running-overlay progress {
  width: 300px;
  height: 10px;
  border-radius: 5px;
  border: 1px solid #ddd;
  background-color: #F0F0F0;
}

#results .running-indicator .running-overlay progress::-webkit-progress-bar {
  background-color: #F0F0F0;
  border-radius: 5px;
}

#results .running-indicator .running-overlay progress::-webkit-progress-value {
  background-color: #A0A0C0;
  border-radius: 5px;
  transition: width 0.5s ease;
}

#results .running-indicator .running-overlay progress::-moz-progress-bar {
  background-color: #A0A0C0;
  border-radius: 5px;
}

#results .error-indicator {
  position: absolute;
  top: 0;
  left: 0;
  right: 0;
  bottom: 0;
  z-index: 100;
  display: none;
}

#results .error-indicator .error-overlay {
  position: absolute;
  top: 0;
  left: 0;
  right: 0;
  bottom: 0;
  background-color: rgba(255, 255, 255, 0.9);
  display: flex;
  flex-direction: column;
  justify-content: center;
  align-items: center;
  text-align: center;
}

#results .error-indicator .error-overlay .error-message {
  font-size: 24px;
  font-weight: bold;
  color: #333333;
  margin-bottom: 10px;
}

#results .error-indicator .error-overlay .error-details {
  font-size: 16px;
  color: #555555;
  max-width: 400px;
  line-height: 1.4;
}

#results .buttons-panel {
  text-align: center;
  margin-top: 10px;
  padding-top: 20px;
  border-top: 1px dotted #C0C0C0;
}

#results .center-chart {
  width: 100%;
  min-height: 100px;
}

#results .center-chart-holder bottom-chart-title {
  margin-top: 5px;
  margin-bottom: 20px;
}

#results .center-chart-holder top-chart-title {
  margin-top: 20px;
  margin-bottom: 10px;
}

#results .dimensions {
  margin-top: 10px;
}

#results .dimensions .dimension {
  border: 1px solid #C0C0C0;
  border-radius: 2px;
  padding: 3px;
}

#results .dimensions .dimension.inactive {
  background-color: #F5F5F5;
  color: #333;
}

#results .dimensions .dimension .axis {
  border-top: 1px dotted #C0C0C0;
  font-size: 12px;
  display: grid;
  grid-template-columns: 30% 40% 30%;
  margin-left: 21px;
}

#results .dimensions .dimension .axis .left-tick {
  text-align: left;
}

#results .dimensions .dimension .axis .units-tick-parent {
  text-align: center;
}

#results .dimensions .dimension .axis .right-tick {
  text-align: right;
}

#results .dimensions .dimension .list {
  height: 200px;
  overflow-y: auto;
  font-size: 12px;
}

#results .dimensions .dimension .list .list-line-holder {
  margin-bottom: 5px;
  margin-left: 21px;
}

#results .dimensions .dimension .list .list-line {
  height: 1px;
}

#results .dimensions .dimension .title {
  text-align: center;
  border-bottom: 1px dotted #C0C0C0;
}

#results .scorecards {
  display: grid;
  grid-template-columns: 32% 2% 32% 2% 32%;
  margin-bottom: 10px;
}

#results .scorecards .scorecard {
  border: 1px solid #C0C0C0;
  border-radius: 2px;
  padding: 3px;
  text-align: center;
}

#results .scorecards .scorecard.inactive {
  background-color: #F5F5F5;
  color: #333;
}

#results .scorecards .scorecard .sel select {
  width: 100px;
}

#results .scorecards .scorecard.inactive .sel select {
  background-color: #F8F8F8;
}

#results .scorecards .scorecard .label {
  border-bottom: 1px dotted #C0C0C0;
}

#results .scorecards .scorecard .submetric {
  padding-bottom: 2px;
  padding-top: 2px;
}

#results .scorecards .scorecard .value {
  font-size: 20px;
  padding-top: 5px;
  padding-bottom: 5px;
}

#update-loading-indicator {
  display: none;
  text-align: center;
  margin: 20px 0;
}

.advanced-link-pane {
  margin-top: 10px;
  border-top: 1px dotted #C0C0C0;
  padding-top: 10px;
  text-align: center;
}

.beta-warning {
  background-color: #595959;
  color: white;
  padding: 7px;
  border-radius: 2px;
  border: 1px solid black;
}

.beta-warning a,
.beta-warning a:link,
.beta-warning a:visited {
  color: white;
}

.beta-warning a:hover,
.beta-warning a:active {
  color: white;
}

.bold-buttons {
  padding-top: 10px;
  padding-bottom: 10px;
}

.bold-buttons a.primary,
.bold-buttons a.primary:link,
.bold-buttons a.primary:visited {
  background-color: #7070C0;
  color: white;
  border-radius: 10px;
  padding: 7px;
  text-decoration: none;
}

.bold-buttons a.primary:focus,
.bold-buttons a.primary:hover,
.bold-buttons a.primary:active {
  background-color: #5050C0;
}

.bold-buttons a.destructive,
.bold-buttons a.destructive:link,
.bold-buttons a.destructive:visited {
  background-color: #C07070;
  color: white;
  border-radius: 10px;
  padding: 7px;
  text-decoration: none;
}

.bold-buttons a.destructive:focus,
.bold-buttons a.destructive:hover,
.bold-buttons a.destructive:active {
  background-color: #C05050;
}

.bold-buttons a.secondary,
.bold-buttons a.secondary:link,
.bold-buttons a.secondary:visited {
  border: 1px solid #7070C0;
  color: #7070C0;
  border-radius: 10px;
  padding: 7px;
  text-decoration: none;
}

.bold-buttons a.secondary:focus,
.bold-buttons a.secondary:hover,
.bold-buttons a.secondary:active {
  color: white;
  background-color: #5050C0;
}

.buttons-panel {
  margin-top: 20px;
}

.buttons-panel #loading {
  display: none;
  margin-top: 30px;
  padding-top: 20px;
  border-top: 1px dotted #C0C0C0;
}

.buttons-panel a.primary,
.buttons-panel a.primary:link,
.buttons-panel a.primary:visited {
  background-color: #7070C0;
  color: white;
  border-radius: 10px;
  padding: 7px;
  text-decoration: none;
}

.buttons-panel a.primary:focus,
.buttons-panel a.primary:hover,
.buttons-panel a.primary:active {
  background-color: #5050C0;
}

.buttons-panel a.secondary,
.buttons-panel a.secondary:link,
.buttons-panel a.secondary:visited {
  background-color: #E0E0E0;
  color: black;
  border-radius: 10px;
  padding: 7px;
  text-decoration: none;
}

.buttons-panel a.secondary:focus,
.buttons-panel a.secondary:hover,
.buttons-panel a.secondary:active {
  background-color: #909090;
  color: white;
}

.configure-custom-link {
  font-size: 0.85em;
  color: #555;
  text-decoration: underline;
  margin-top: 4px;
  display: inline-block;
}

.configure-custom-link:hover {
  color: #333;
  text-decoration: underline;
}

.dialog-list {
  height: 270px;
  overflow-y: auto;
}

.dialog-list.small {
  height: 150px;
}

.dialog-sub-buttons {
  text-align: center;
}

.item-list {
  list-style: none;
  padding-left: 0;
}

.item-list li {
  border-bottom: 1px dotted #C0C0C0;
}

.item-list .list-buttons {
  float: right;
  background-color: rgba(255, 255, 255, 0.5);
  font-size: 11px;
  padding-top: 2px;
}

.not-available-contents {
  display: none;
}

.options-panel {
  font-size: 12px;
  text-align: center;
  margin-top: 20px;
  padding-top: 9px;
  border-top: 1px dotted #C0C0C0;
}

.options-panel.buttons-panel {
  margin-bottom: 1em;
}

.designer-buttons-layout {
  display: flex;
  justify-content: space-between;
  align-items: center;
  gap: 1rem;
}

.designer-buttons-layout .secondary {
  flex: 0 1 auto;
}

/* Ensure buttons work well on smaller screens */
@media (max-width: 30em) {
  .designer-buttons-layout {
    flex-direction: column;
    gap: 0.5rem;
  }
  
  .designer-buttons-layout .secondary {
    width: 100%;
    text-align: center;
  }
}

.policy-sim-list label {
  font-weight: normal;
}

.scope-reminder,
.scope-reminder a,
.scope-reminder a:link,
.scope-reminder a:visited {
  color: #707070 !important;
}

.scope-reminder a,
.scope-reminder a:hover,
.scope-reminder a:active {
  color: #7070A0 !important;
}

.scope-reminder.detached {
  text-align: center;
  padding-top: 10px;
  font-size: 12px;
}

/* Thanks https://codepen.io/code-boxx/pen/RwxbpOz */
/* MIT License */

/* (A) BASICS - HIDE DEFAULT + SHOW CUSTOM ARROW */
.sel.long {
  width: 250px;
}

.sel.mid {
  width: 130px;
}

.sel.short {
  width: 50px;
}

.sel select {
  appearance: none;
}

.sel::after {
  content: ">";
}

/* (B) DIMENSIONS */
/* (B1) WRAPPER - OPTIONAL */

/* (B2) "EXPAND" SELECT BOX */
.sel {
  display: inline-block;
}

.sel select {
  padding: 5px;
  color: #333;
  border: 1px solid #cfcfcf;
  padding-right: 25px;
  background-color: white;
}

.sel.long select {
  width: 250px;
}

.sel.mid select {
  width: 130px;
}

.sel.short select {
  width: 50px;
}

/* (C) POSITION CUSTOM ARROW */
/* (C1) REQUIRED FOR ABSOLUTE POSITION BELOW */
.sel {
  position: relative;
}

/* (C2) DEFAULT - ARROW ON RIGHT SIDE */
.sel::after {
  position: absolute;
  top: 48%;
  right: 10px;
  transform: translateY(-50%);
  pointer-events: none;
}

/* (D) COSMETICS */
/* (D1) CUSTOM ARROW IS ESSENTIALLY TEXT! */
.sel::after {
  font-size: 13px;
  color: #aaa;
}

/* (D2) ROTATE ARROW ON HOVER */
.sel::after {
  transition: all 0.3s;
}

.sel:hover::after {
  transform: translateY(-50%) rotate(90deg);
  color: #ff1212;
}

<<<<<<< HEAD
<<<<<<< Updated upstream
=======
.sel select:focus {
  outline: 1px solid #A0A0A0;
=======
.sel select:focus {
  outline: 2px solid #A0A0A0;
  outline-offset: 1px;
>>>>>>> f074674d
  border: 1px solid #A0A0A0;
}


<<<<<<< HEAD
>>>>>>> Stashed changes
=======
>>>>>>> f074674d
.tos section.major {
  border-top: 1px solid #C0C0C0;
  padding-top: 10px;
  margin-top: 10px;
}

.tos section.minor {
  border-top: 1px dotted #C0C0C0;
  padding-top: 10px;
  margin-top: 10px;
}

.ui-editor-sections {
  display: grid;
  grid-template-columns: 48% 4% 48%;
}

.ui-editor-sections .ui-editor-section {
  margin-bottom: 10px;
  margin-top: 10px;
  padding: 5px;
  border: 1px solid #C0C0C0;
  border-radius: 3px;
}

.ui-editor-sections .ui-editor-section h3 {
  margin-top: 0px;
  padding-top: 5px;
  margin-bottom: 0px;
  padding-bottom: 5px;
  text-align: center;
}

.ui-editor-sections .ui-editor-section ul.item-list {
  height: 250px;
  overflow: auto;
  border-top: 1px solid #C0C0C0;
  border-bottom: 1px solid #C0C0C0;
  margin-top: 5px;
  margin-bottom: 5px;
}

.ui-editor-sections .ui-editor-section .add-link-pane {
  text-align: center;
}

.ui-editor-sections .ui-editor-section.inactive {
  background-color: #F5F5F5;
}

.ui-editor-sections .ui-editor-section.inactive .add-link-pane {
  display: none;
}

@media (max-width: 30em) {
  /* Auto-run checkbox on separate line for narrow screens */
  .code-buttons-grid {
    display: grid;
    grid-template-columns: 1fr;
    grid-template-areas: 
      "run-btn"
      "auto-run"
      "loading";
    gap: 10px;
  }

  #available-panel {
    grid-area: run-btn;
    text-align: center;
  }

  #auto-run-panel {
    grid-area: auto-run;
    justify-self: center;
  }

  #loading {
    grid-area: loading;
  }
}

@media (max-width: 999px) {
  #results .scorecards .scorecard .sel {
    display: block;
  }

  #results .scorecards .scorecard .sel select {
    width: 100%;
  }

  #results .dimensions .dimension {
    margin-bottom: 10px;
  }

  #results {
    margin-top: 30px;
    border-top: 1px solid #C0C0C0;
  }
}

@media (min-width: 1000px) {
  #main {
    display: grid;
    grid-template-columns: 50% 50%;
  }

  #results .dimensions {
    display: grid;
    grid-template-columns: 32% 2% 32% 2% 32%;
    margin-top: 10px;
  }

  #editor {
    padding-right: 10px;
  }

  #results {
    padding-left: 10px;
  }
}

@media (min-width: 30em) {

  a[role="tab"],
  a:link[role="tab"],
  a:visited[role="tab"] {
    color: #5050C0;
  }

  a[role="tab"][aria-selected="true"],
  a:link[role="tab"][aria-selected="true"],
  a:visited[role="tab"][aria-selected="true"] {
    color: #202070;
    background-color: #F5F5F5;
  }

  /* Auto-run checkbox grid layout for wider screens */
  .code-buttons-grid {
    display: grid;
    grid-template-columns: auto 1fr;
    grid-template-areas: 
      "run-btn auto-run"
      "loading loading";
    gap: 10px;
    align-items: center;
    margin-top: 5px;
  }

  #available-panel {
    grid-area: run-btn;
  }

  #auto-run-panel {
    grid-area: auto-run;
    justify-self: end;
  }

  #loading {
    grid-area: loading;
  }
}
/* No results message styling */
.no-results-message {
  text-align: center;
  padding: 20px;
  margin-top: 20px;
  border: 1px solid #C0C0C0;
  border-radius: 3px;
  background-color: #F9F9F9;
}

.no-results-message p {
  margin: 0;
  color: #666;
}

/* Unified preferences styling for all preference checkboxes */
.check-preferences {
  margin: 10px 0;
}

.check-preferences label {
  display: block;
  margin: 5px 0;
  font-size: 14px;
  cursor: pointer;
}

.check-preferences input[type="checkbox"] {
  margin-right: 8px;
}

/* Override dialog label bold styling for checkbox lists */
dialog .checkbox-list label {
  font-weight: normal;
}

/* Hide up-to-date message by default in update dialog */
#up-to-date-message {
  display: none;
}

/* Hide upload pane by default in substances table dialog */
.upload-pane {
  display: none;
  padding-bottom: 10px;
  margin-bottom: 10px;
}

.upload-pane input[type="file"] {
  margin-bottom: 10px;
  width: 100%;
}

.lookup-link {
  margin-left: 8px;
  font-size: 0.9em;
  color: #0066cc;
  text-decoration: none;
}

.lookup-link:hover {
  text-decoration: underline;
}
<|MERGE_RESOLUTION|>--- conflicted
+++ resolved
@@ -105,11 +105,6 @@
   margin-bottom: 40px;
 }
 
-<<<<<<< HEAD
-<<<<<<< Updated upstream
-=======
-=======
->>>>>>> f074674d
 /* Base styling for input elements */
 input[type="text"],
 input[type="number"],
@@ -123,19 +118,10 @@
 input[type="text"]:focus,
 input[type="number"]:focus,
 textarea:focus {
-<<<<<<< HEAD
   outline: 1px solid #A0A0A0;
   border: 1px solid #A0A0A0;
 }
 
->>>>>>> Stashed changes
-=======
-  outline: 2px solid #A0A0A0;
-  outline-offset: 1px;
-  border: 1px solid #A0A0A0;
-}
-
->>>>>>> f074674d
 main {
   background-color: white;
   padding: 15px;
@@ -748,24 +734,11 @@
   color: #ff1212;
 }
 
-<<<<<<< HEAD
-<<<<<<< Updated upstream
-=======
 .sel select:focus {
   outline: 1px solid #A0A0A0;
-=======
-.sel select:focus {
-  outline: 2px solid #A0A0A0;
-  outline-offset: 1px;
->>>>>>> f074674d
   border: 1px solid #A0A0A0;
 }
 
-
-<<<<<<< HEAD
->>>>>>> Stashed changes
-=======
->>>>>>> f074674d
 .tos section.major {
   border-top: 1px solid #C0C0C0;
   padding-top: 10px;
