--- conflicted
+++ resolved
@@ -1427,7 +1427,6 @@
         },
       ]);
 
-<<<<<<< HEAD
     buildTest("tests recover with default induction parsing",
       "data:text/plain;charset=utf-8," + encodeURIComponent(`
 start default
@@ -1449,7 +1448,6 @@
         },
       ]);
 
-=======
     buildTest(
       "tests each year syntax preprocessing",
       "/examples/each_year_syntax_test.qta",
@@ -1469,7 +1467,6 @@
         },
       ],
     );
->>>>>>> fd6c012d
   });
 }
 
